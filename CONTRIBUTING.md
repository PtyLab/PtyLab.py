# Package Management with Poetry

If you intend to modify existing dependencies or add new ones, please **read this document carefully!**

Our build system, as specified in [`pyproject.toml`](pyproject.toml), is based on [Poetry](https://python-poetry.org/docs/), a Python package manager that includes its own dependency resolver to ensure compatibility among packages. We use `poetry` as a dependency resolver and `conda` as our environment manager.

Installing and familiarizing yourself with Poetry is recommended. The easiest way to install Poetry is via `pipx`. You can install `pipx` and Poetry with an export plugin as follows:

```bash
pip install pipx
pipx install poetry
pipx inject poetry poetry-plugin-export
```

Let's create the conda environment, assuming you have cloned the package and have navigated to the root of the repository,

```bash
conda create --name ptylab_venv python=3.11.5 # or python version satisfying ">=3.9, <3.12"
conda activate ptylab_venv
<<<<<<< HEAD
poetry install --all-extras
```

For installing cupy for GPU usage, the optional `gpu-cuda11x` or `gpu-cuda12x` flag can be specified based on your [CUDA toolkit version](https://docs.cupy.dev/en/stable/install.html). 

```bash
poetry install --all-extras --with gpu-cuda11x # or gpu-cuda12x
=======
>>>>>>> f46cd0e5
```

Within the environmemt, `ptylab` and its dependencies are installed using `poetry` along with the pre-commit hook,

```bash
poetry install --all-extras --sync
pre-commit install
```

This will utilize `pyproject.toml` and `poetry.lock` file for installing  *pinned dependencies*. 

For installing `cupy` for GPU usage, you can specify the optional `gpu-cuda11x` or `gpu-cuda12x` flag based on your [CUDA toolkit version](https://docs.cupy.dev/en/stable/install.html):

```bash
poetry install --all-extras --with gpu-cuda11x --sync
```

If you encounter installation issues, check your CUDA version with:

```bash
nvcc --version
```

If this command is not recognized, it's likely that your CUDA `PATH` and `LD_LIBRARY_PATH` are not set properly. For more information, refer to the [CUDA documentation](https://docs.nvidia.com/cuda/cuda-quick-start-guide/index.html).

## Modifying Packages

To install a new package from [PyPI](https://pypi.org/project/pip/), use:

```bash
poetry add <package-name>
```

This command will install the new package and resolve existing dependencies to prevent conflicts. Similarly, you can remove a package with:

```bash
poetry remove <package-name>
```

For more information, refer to the [Poetry documentation](https://python-poetry.org/docs/basic-usage/). These commands will modify the `pyproject.toml` and `poetry.lock` files. Ensure that you increment the package version (at least a minor version change) when making such modifications.

> [!WARNING] 
> When a dependency is changed, the `poetry.lock` file updates. If you try to commit these changes, the pre-commit hook might prevent it, especially if the `requirements.txt` file is modified. In this case, you need to stage both the `requirements.txt` and `poetry.lock` files for the commit to proceed.

If, for any reason, the pre-commit hook does not work, you can manually generate the `requirements.txt` file with:

```bash
poetry export -f requirements.txt --output requirements.txt --without-hashes --extras dev
```

The `requirements.txt` file is essential for users who prefer not to use Poetry.<|MERGE_RESOLUTION|>--- conflicted
+++ resolved
@@ -17,16 +17,6 @@
 ```bash
 conda create --name ptylab_venv python=3.11.5 # or python version satisfying ">=3.9, <3.12"
 conda activate ptylab_venv
-<<<<<<< HEAD
-poetry install --all-extras
-```
-
-For installing cupy for GPU usage, the optional `gpu-cuda11x` or `gpu-cuda12x` flag can be specified based on your [CUDA toolkit version](https://docs.cupy.dev/en/stable/install.html). 
-
-```bash
-poetry install --all-extras --with gpu-cuda11x # or gpu-cuda12x
-=======
->>>>>>> f46cd0e5
 ```
 
 Within the environmemt, `ptylab` and its dependencies are installed using `poetry` along with the pre-commit hook,
