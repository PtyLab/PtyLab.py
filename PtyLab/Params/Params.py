--- conflicted
+++ resolved
@@ -15,20 +15,17 @@
     def __init__(self):
         # datalogger
         # Total variation regularizerion options
-<<<<<<< HEAD
         self.PC_betaGrad = 1000 # amplification factor for position correction
         self.positionCorrectionSwitch_radius = 1
         self.comStabilization_minradius = 1
         self.positionCorrectionStartIteration = 20
-=======
-        self.positionCorrectionSwitch_radius = 1
->>>>>>> 94663644
         self.objectTVfreq = 5
         self.objectTVregSwitch = False
         self.objectTVregStepSize = 1e-3
 
         # other stuff
         self.weigh_probe_updates_by_intensity = False
+        self.OPRP_tsvd_interval = 5
         self.logger = logging.getLogger("Params")
 
         # Default settings for switches, settings that involve how things are computed
@@ -130,10 +127,10 @@
         # map a change in positions to a change in z. Experimental, do not use
         self.map_position_to_z_change = False
 
-        # Default values of all OPR parameters 
+        # Default values of all OPR parameters
         # Index of the incoherent probe modes that are linked in a subspace.
-        self.OPR_modes = np.array([0]) 
-        # Size of the subspace which is used for the truncated SVD 
+        self.OPR_modes = np.array([0])
+        # Size of the subspace which is used for the truncated SVD
         self.OPR_subspace = 4
         # Feedback parameter of the OPR modes. The higher the more the probes are allowed
         # to evolve freely. Value range: [0, 1]
@@ -143,8 +140,8 @@
         self.OPR_tv_freq = 5
         # feedback parameter for the tv constraint
         # CURRENTLY not implementd
-        self.OPR_tv = False 
-        # truncated SVD to chose, either standard numpy svd or randomized tsvd, which 
+        self.OPR_tv = False
+        # truncated SVD to chose, either standard numpy svd or randomized tsvd, which
         # saves some computational time
         self.OPR_tsvd_type = 'numpy' # numpy or randomized
         # Switch to orthogonolize all incoherent probe modes
