import time
import numpy as np
from PtyLab.ExperimentalData.ExperimentalData import ExperimentalData
from copy import copy
import logging
import h5py

# logging.basicConfig(level=logging.DEBUG)
from PtyLab.Regularizers import metric_at, TV

from PtyLab.utils.initializationFunctions import initialProbeOrObject
from PtyLab.utils.gpuUtils import (
    transfer_fields_to_cpu,
    transfer_fields_to_gpu,
    getArrayModule,
)
from PtyLab import Params
from PtyLab.utils.gpuUtils import asNumpyArray


def calculate_pixel_positions(encoder_corrected, dxo, No, Np, asint):
    """
    Calculate the pixel positions.
    """
    positions = np.round(
        encoder_corrected / dxo
    )  # encoder is in m, positions0 and positions are in pixels
    positions = positions + No // 2 - Np // 2
    if asint:
        positions = positions.astype(int)
    return positions


class Reconstruction(object):
    """
    This object will contain all the things that can be modified by a reconstruction.

    In itself, it's little more than a data holder. It is initialized with an ExperimentalData object.

    Some parameters which are "immutable" within the ExperimentalData can be modified
    (e.g. zo modification by zPIE during the reconstruction routine). All of them
    are defined in the listOfReconstructionProperties
    """

    _Nd = None

    # Note: zo, the sample-detector distance, is always read.
    listOfReconstructionPropertiesCPM = [
        "wavelength",
        # 'zo',
        "dxd",
        "theta",
        "spectralDensity",
        "entrancePupilDiameter",
    ]
    listOfReconstructionPropertiesFPM = [
        "wavelength",
        # 'zo',
        "dxd",
        "zled",
        "NA",
    ]

    def __init__(self, data: ExperimentalData, params: Params):

        self.zMomentum = 0
        self.wavelength = None
        self._zo = None
        self.dxd = None
        self.theta = None

        # positions including possible misalignment correction
        self.encoder_corrected = None

        self.logger = logging.getLogger("Reconstruction")
        self.data = data
        self.params = params
        self.copyAttributesFromExperiment(data)
        self.computeParameters()
        self.initializeSettings()

        # list of the fields that have to be transfered back and forth from the GPU
        self.possible_GPU_fields = [
            "probe",
            "object",
            "probeBuffer",
            "objectBuffer",
            "probeMomentum",
            "objectMomentum",
            "detectorError",
            "background",
            "purityProbe",
            "purityObject",
            "reference",
        ]

    # @property
    # def probe(self):
    #     # convenience function. Updates the temporary probe. Nothing in probe is updated
    #     # return self._probe
    #     return self.probe_storage.get_temporary()#_probe_storage.get(None)
    #
    # @probe.setter
    # def probe(self, new_probe):
    #     # ignore this for now
    #     # self._probe = new_probe
    #     # self.probe_storage.set_temporary(new_probe)

    def copyAttributesFromExperiment(self, data: ExperimentalData):
        """
        Copy all the attributes from the experiment that are in listOfReconstructionProperties (CPM or FPM)
        """
        self.logger.debug("Copying attributes from Experimental Data")
        if self.data.operationMode == "CPM":
            listOfReconstructionProperties = self.listOfReconstructionPropertiesCPM
        elif self.data.operationMode == "FPM":
            listOfReconstructionProperties = self.listOfReconstructionPropertiesFPM
        for key in listOfReconstructionProperties:
            self.logger.error("Copying attribute %s", key)
            # setattr(self, key, copy(np.array(getattr(data, key))))
            setattr(self, key, copy(getattr(data, key)))

        # set the distance, this has to be last
        # In FPM the sample to detector distance is irrelevant
        # LED-to-sample distance is the more important factor that affects 
        # wave propagation and illumination angle
        if self.data.operationMode == "CPM":
            self.zo = getattr(data, "zo")

        # set the original positions
        if self.encoder_corrected is None:
            self.encoder_corrected = data.encoder.copy()

    def reset_positioncorrection(self):
        """Reset the position corrections."""
        self.encoder_corrected = self.data.encoder.copy()

    @property
    def zo(self):
        """Distance from sample to detector. Also updates all derived qualities."""
        return self._zo

    @zo.setter
    def zo(self, new_value):
        self._zo = new_value
        if self.data.operationMode == "CPM":
            self.logger.info(f"Changing sample-detector distance to {new_value}")
            self.dxp = self.wavelength * self._zo / self.Ld
        elif self.data.operationMode == "FPM":
             self.logger.info(f"Changing illumination-to-sample distance to {new_value}")
             self.zled = self._zo
             
    def computeParameters(self):
        """
        compute parameters that can be altered by the user later.
        """

        if self.data.operationMode == "CPM":
            # CPM dxp (depending on the propagatorType, if none given, assum Fraunhofer/Fresnel)
            # self.dxp = self.wavelength * self._zo / self.Ld
            # if entrancePupilDiameter is not provided in the hdf5 file, set it to be one third of the probe FoV.
            if self.data.entrancePupilDiameter is None:
                self.data.entrancePupilDiameter = self.Lp / 3
            # if spectralDensity is not provided in the hdf5 file, set it to be a 1d array of the wavelength
            if isinstance(self.spectralDensity, type(None)):
                # this is a confusing name, it should be the wavelengths, not the intensity of the different
                # wavelengths
                self.spectralDensity = np.atleast_1d(self.wavelength)

        elif self.data.operationMode == "FPM":
            # FPM dxp (different from CPM due to lens-based systems)
            self.dxp = self.dxd / self.data.magnification
            # the propagation distance that is meaningful in this context is the 
            # illumination to sample distance for LED array based microscopes
            self.zo = self.zled
            # if NA is not provided in the hdf5 file, set Fourier pupil entrance diameter it to be half of the Fourier space FoV.
            # then estimate the NA from the pupil diameter in the Fourier plane
            if isinstance(self.NA, type(None)):
                self.data.entrancePupilDiameter = self.Lp / 2
                self.NA = (
                    self.data.entrancePupilDiameter
                    * self.wavelength
                    / (2 * self.dxp**2 * self.Np)
                )
            else:
                # compute the pupil radius in the Fourier plane
                self.data.entrancePupilDiameter = (
                    2 * self.dxp**2 * self.Np * self.NA / self.wavelength
                )

        # set object pixel numbers
        self.No = (
            self.Np * 2**2
        )  # unimportant but leave it here as it's required for self.positions
        # we need space for the probe as well, on both sides that would be half the probe
        range_pixels = np.max(self.positions, axis=0) - np.min(self.positions, axis=0)
        # print(range_pixels)
        range_pixels = np.max(range_pixels) + self.Np * 2
        if range_pixels % 2 == 1:
            range_pixels += 1
        self.No = np.max([self.Np, range_pixels])

    def make_alignment_plot(self, saveit=False):
        import time

        t0 = time.time()
        p_new = self.positions.T
        p_old = self.positions0.T

        from bokeh.plotting import figure, output_file, save
        from bokeh.layouts import row

        from pathlib import Path

        if saveit:
            output = Path("plots/alignment.html")
            output.parent.mkdir(exist_ok=True)
            # set output to static HTML file

            output_file(filename=output, title="Static HTML file", mode="inline")

        # create a new plot with a specific size
        p = figure(
            sizing_mode="stretch_width",
            max_width=500,
            height=500,
            title=f'alignment (updated {time.strftime("%Y%h%d, %H:%M:%S")})',
        )
        p.match_aspect = True
        square = p.square(
            p_old[0], p_old[1], fill_color="yellow", size=5, legend_label="original"
        )
        # add a circle renderer for the new points
        circle = p.circle(
            p_new[0], p_new[1], fill_color="red", size=5, legend_label="new"
        )

        p.xaxis.axis_label = "Position x [um]"
        p.yaxis.axis_label = "Position y [um]"

        p2 = None
        p3 = None
        p4 = None

        figsize = 500  # px

        if hasattr(self, "zHistory"):  # display the plot of the defocus
            p2 = figure(
                sizing_mode="stretch_width",
                max_width=figsize,
                height=figsize,
                title="focus history",
            )
            p2.circle(np.arange(len(self.zHistory)), np.array(self.zHistory) * 1e3)
            p2.xaxis.axis_label = "Iteration #"
            p2.yaxis.axis_label = "Position [mm]"
            # p = vplot(p, p2)

        if hasattr(self, "merit"):  # display the merit as well for defocii
            p3 = figure(
                sizing_mode="stretch_width",
                max_width=figsize,
                height=figsize,
                title="merit TV",
            )
            p3.circle(self.dz * 1e3, np.array(self.merit), legend_label="original")
            p3.square(
                -self.dz * 1e3,
                np.array(self.merit),
                legend_label="mirrored",
                color="red",
            )
            p3.xaxis.axis_label = "Defocus [mm]"
            p3.yaxis.axis_label = "Score [a.u.]"
            # p = vplot(p, p3)
        if hasattr(self, "TV_history"):
            if len(self.TV_history) >= 1:
                p4 = figure(
                    sizing_mode="stretch_width",
                    max_width=figsize,
                    height=figsize,
                    title="TV history",
                )
                p4.square(np.arange(len(self.TV_history)), self.TV_history)
                p4.xaxis.axis_label = "Iteration"
                p4.yaxis.axis_label = "TV score"
        # only add the plots that are available
        p_list = filter(lambda x: x is not None, [p, p2, p4, p3])
        p = row(*p_list)

        if saveit:
            save(
                p,
            )
        t1 = time.time()
        print(f"Alignment display took {t1-t0} secs")
        return p

    def initializeSettings(self):
        """
        Initialize the attributes that have to do with a reconstruction
        or experimentalData fields which will become "reconstruction"

        This method just sets the settings. It sets the what kind of initial guess should be used for initialObject
        and initialProbe but it does not compute them yet. That will be done by calling initializeObjectProbe()

        :return:
        """
        # create a 6D object where which allows to have:
        # 1. polychromatic = nlambda
        # 2. mixed state object - nosm
        # 3. mixed state probe - npsm
        # 4. multislice object (thick) - nslice
        self.nlambda = 1
        self.nosm = 1
        self.npsm = 1
        self.nslice = 1

        # beam and object purity (# default initial value for plots.)
        self.purityProbe = 1
        self.purityObject = 1

        self.positions0 = self.positions.copy()

        if self.data.operationMode == "FPM":
            self.initialObject = "upsampled"
            self.initialProbe = "circ"
        elif self.data.operationMode == "CPM":
            self.initialProbe = "circ"
            self.initialObject = "ones"
        else:
            self.initialProbe = "circ"
            self.initialObject = "ones"

    def prepare_probe(self, i):
        """Replace probe with the i-th TSVD estimate.

        This function is used in OPRP
        """
        raise NotImplementedError()

    def initializeObjectProbe(self):

        # initialize object and probe
        self.initializeObject()
        self.initializeProbe()

        # set object and probe objects
        self.object = self.initialGuessObject.copy()
        self.probe = self.initialGuessProbe.copy()

    def initializeObject(self, type_of_init=None):
        if type_of_init is not None:
            self.initialObject = type_of_init
        self.logger.info("Initial object set to %s", self.initialObject)
        self.shape_O = (
            self.nlambda,
            self.nosm,
            1,
            self.nslice,
            self.No,
            self.No,
        )
        if self.initialObject == 'recon':
            # Load the object from an existing reconstruction
            self.initialGuessObject = self.loadResults(self.initialProbe_filename, datatype='object')
        else:
            self.initialGuessObject = initialProbeOrObject(self.shape_O, self.initialObject, self, self.logger).astype(np.complex64)

        # self.initialGuessObject *= 1e-2

    @staticmethod
    def loadResults(fileName, datatype='probe'):
        '''
        Loads data from a ptylab reconstruction file.
        '''
        with h5py.File(fileName) as archive:
            data = np.copy(np.array(archive[datatype]))
        return data

    def initializeProbe(self, force=False):
        if self.data.entrancePupilDiameter is None:
            # if it is not set, set it to something reasonable
            self.logger.warning(
                "entrancePupilDiameter not set. Setting to one third of the FoV of the probe."
            )
            self.data.entrancePupilDiameter = self.Lp / 3
        self.logger.info("Initial probe set to %s", self.initialProbe)
        self.shape_P = (
            self.nlambda,
            1,
            self.npsm,
            self.nslice,
            int(self.Np),
            int(self.Np),
        )
        if self.initialProbe == 'recon':
            self.initialGuessProbe = self.loadResults(self.initialProbe_filename, datatype='probe')
        else:
            if force:
                self.initialProbe = "circ"
            self.initialGuessProbe = initialProbeOrObject(
                self.shape_P, self.initialProbe, self
            ).astype(np.complex64)

    # initialize momentum, called in specific engines with momentum accelaration
    def initializeObjectMomentum(self):
        self.objectMomentum = np.zeros_like(self.initialGuessObject)

    def initializeProbeMomentum(self):
        self.probeMomentum = np.zeros_like(self.initialGuessProbe)

    def load_object(self, filename):
        """
        Load the object from a previous reconstruction

        Parameters
        ----------
        filename: .hdf5 file
            Filenamne of the reconstruction whose object should be loaded.

        Returns
        -------

        """
        with h5py.File(filename, "r") as archive:
            obj = np.array(archive["object"])
            obj = obj[
                : self.shape_O[0],
                : self.shape_O[1],
                : self.shape_O[2],
                : self.shape_O[3],
                : self.shape_O[4],
                : self.shape_O[5],
            ]
            if np.all(np.array(obj.shape) == np.array(self.shape_O)):
                self.object = obj
            else:
                raise RuntimeError(
                    f'Shape of saved probe cannot be extended to shape of required probe. File: {archive["object"].shape}. Need: {self.shape_O}'
                )

    def load_probe(self, filename, expand_npsm=False):
        """
        Load the probe from a previous reconstruction.

        Parameters
        ----------
        filename: .hdf5 file
            The filename of the reconstruction whose probe should be loaded.

        Returns
        -------

        """
        with h5py.File(filename, "r") as archive:
            probe = np.array(archive["probe"])
            N_probe_read = probe.shape[-1]
            # roughly extract the center
            ss = slice(np.clip(N_probe_read//2-self.Np//2, 0, None), np.clip(N_probe_read//2-self.Np//2+int(self.Np), 0, N_probe_read))
            probe = probe[
                : self.nlambda,
                :1,
                : self.npsm,
                : self.nslice,
                ss,ss
            ]
            if np.all(np.array(probe.shape) == np.array(self.shape_P)):
                self.probe = probe
            else:
                raise RuntimeError(
                    f'Shape of saved probe cannot be extended to shape of required probe. File: {archive["probe"].shape}. Need: {self.shape_P}'
                )

    def load(self, filename):
        """Load the results given by saveResults."""
        with h5py.File(filename, "r") as archive:

            self.probe = np.array(archive["probe"])
            self.object = np.array(archive["object"])
            self.error = np.array(archive["error"])
            self.wavelength = np.array(archive["wavelength"])
            self.dxp = np.array(archive["dxp"])
            self.purityProbe = np.array(archive["purityProbe"])
            self.purityObject = np.array(archive["purityObject"])
            self.zo = np.array(archive["zo"])
            if "theta" in archive.keys():
                self.theta = np.array(archive["theta"])

    def saveResults(self, fileName="recent", type="all", squeeze=False):
        """
        Save reconstruction results.


        Parameters
        ----------
        fileName
        type
        squeeze


        Returns
        -------

        """

        allowed_save_types = ["all", "object", "probe"]
        if type not in allowed_save_types:
            raise NotImplementedError(
                f"Only {allowed_save_types} are allowed keywords for type"
            )
        if not squeeze:
            squeezefun = lambda x: x
        else:
            squeezefun = np.squeeze
        if type == "all":
            if self.data.operationMode == "CPM":
                with h5py.File(fileName, "w") as hf:
                    hf.create_dataset("probe", data=self.probe, dtype="complex64")
                    hf.create_dataset("object", data=self.object, dtype="complex64")
                    hf.create_dataset("error", data=self.error, dtype="f")
                    hf.create_dataset("zo", data=self._zo, dtype="f")
                    hf.create_dataset("wavelength", data=self.wavelength, dtype="f")
                    hf.create_dataset("dxp", data=self.dxp, dtype="f")
                    hf.create_dataset("purityProbe", data=self.purityProbe, dtype="f")
                    hf.create_dataset("purityObject", data=self.purityObject, dtype="f")
                    hf.create_dataset('I object', data=abs(self.object), dtype='f')
                    hf.create_dataset('I probe', data=abs(self.probe), dtype='f')
                    hf.create_dataset('encoder_corrected', data=self.encoder_corrected)

                    if hasattr(self, "theta"):
                        if self.theta != None:
                            hf.create_dataset("theta", data=self.theta, dtype="f")

            if self.data.operationMode == "FPM":
                hf = h5py.File(fileName, "w")
                hf.create_dataset("probe", data=self.probe, dtype="complex64")
                hf.create_dataset("object", data=self.object, dtype="complex64")
                hf.create_dataset("error", data=self.error, dtype="f")
                hf.create_dataset("zled", data=self.zled, dtype="f")
                hf.create_dataset("wavelength", data=self.wavelength, dtype="f")
                hf.create_dataset("dxp", data=self.dxp, dtype="f")
        elif type == "probe":
            with h5py.File(fileName, "w") as hf:
                hf.create_dataset(
                    "probe", data=squeezefun(self.probe), dtype="complex64"
                )
        elif type == "object":
            with h5py.File(fileName, "w") as hf:
                hf.create_dataset(
                    "object", data=squeezefun(self.object), dtype="complex64"
                )
        elif type == "probe_stack":
            hf = h5py.File(fileName + '_probe_stack.hdf5', 'w')
            hf.create_dataset('probe_stack', data=self.probe_stack.get(), dtype='complex64')
        print("The reconstruction results (%s) have been saved" % type)

    # detector coordinates
    @property
    def Nd(self):
        return self.data.ptychogram.shape[1]

    @property
    def xd(self):
        """Detector coordinates 1D"""
        return np.linspace(-self.Nd / 2, self.Nd / 2, np.int(self.Nd)) * self.dxd

    @property
    def Xd(self):
        """Detector coordinates 2D"""
        Xd, Yd = np.meshgrid(self.xd, self.xd)
        return Xd

    @property
    def Yd(self):
        """Detector coordinates 2D"""
        Xd, Yd = np.meshgrid(self.xd, self.xd)
        return Yd

    @property
    def Ld(self):
        """Detector size in SI units."""
        return self.Nd * self.dxd

    # probe coordinates
    @property
    def Np(self):
        """Probe pixel numbers"""
        Np = self.Nd
        return Np

    @property
    def Lp(self):
        """probe size in SI units"""
        Lp = self.Np * self.dxp
        return Lp

    @property
    def xp(self):
        """Probe coordinates 1D"""
        try:
            return np.linspace(-self.Np / 2, self.Np / 2, int(self.Np)) * self.dxp
        except AttributeError as e:
            raise AttributeError(
                e, 'probe pixel number "Np" and/or probe sampling "dxp" not defined yet'
            )

    @property
    def Xp(self):
        """Probe coordinates 2D"""
        Xp, Yp = np.meshgrid(self.xp, self.xp)
        return Xp

    @property
    def Yp(self):
        """Probe coordinates 2D"""
        Xp, Yp = np.meshgrid(self.xp, self.xp)
        return Yp

    # Object coordinates
    @property
    def dxo(self):
        """object pixel size, always equal to probe pixel size."""
        dxo = self.dxp
        return dxo

    @property
    def Lo(self):
        """Field of view (entrance pupil plane)"""
        return self.No * self.dxo

    @property
    def xo(self):
        """object coordinates 1D"""
        try:
            return np.linspace(-self.No / 2, self.No / 2, np.int(self.No)) * self.dxo
        except AttributeError as e:
            raise AttributeError(
                e, 'object pixel number "No" and/or pixel size "dxo" not defined yet'
            )

    @property
    def Xo(self):
        """Object coordinates 2D"""
        Xo, Yo = np.meshgrid(self.xo, self.xo)
        return Xo

    @property
    def Yo(self):
        """Object coordinates 2D"""
        Xo, Yo = np.meshgrid(self.xo, self.xo)
        return Yo

    # scan positions in pixel
    @property
    def positions(self):
        """estimated positions in pixel numbers(real space for CPM, Fourier space for FPM)
        note: Positions are given in row-column order and refer to the
        pixel in the upper left corner of the respective data matrix;
        -1st example: suppose the 2nd row of positions0 is [3, 4] and the
        operation mode is 'CPM'. That implies that the second intensity
        in the spectrogram updates an object patch that has
        its left uppper corner pixel at the pixel coordinates [3, 4]
        -2nd example: suppose the 2nd row of positions0 is [3, 4] and the
        operation mode is 'FPM'. That implies that the second intensity
        in the spectrogram is updates a patch which has pixel coordinates
        [3,4] in the high-resolution Fourier transform
        """
        if self.data.operationMode == "FPM":
            conv = -(1 / self.wavelength) * self.dxo * self.Np
            positions = np.round(
                conv
                * self.encoder_corrected
                / np.sqrt(
                    self.encoder_corrected[:, 0] ** 2
                    + self.encoder_corrected[:, 1] ** 2
                    + self.zled**2
                )[..., None]
            )
            
            try:
                positions = positions + self.No // 2 - self.Np // 2
            except:
                pass
                
            return positions.astype(int)
        else:
            return calculate_pixel_positions(
                self.encoder_corrected, self.dxo, self.No, self.Np, asint=True
            )

    # system property list
    @property
    def NAd(self):
        """Detection NA"""
        NAd = self.Ld / (2 * self.zo)
        return NAd

    @property
    def DoF(self):
        """expected Depth of field"""
        DoF = self.wavelength / self.NAd**2
        return DoF

    def _move_data_to_cpu(self):
        """
        Move all the required fields to the CPU
        :return:
        """
        transfer_fields_to_cpu(self, self.possible_GPU_fields, self.logger)

    def _move_data_to_gpu(self):
        transfer_fields_to_gpu(self, self.possible_GPU_fields, self.logger)

    def describe_reconstruction(self):
        minmax_tv = ''
        try:
            minmax_tv = f'(min: {self.params.TV_autofocus_min_z*1e3}, max: {self.params.TV_autofocus_max_z*1e3}.)'
        except TypeError: # one of them is none
            pass
        info = f"""
        Experimental data:
        - Number of ptychograms: {self.data.ptychogram.shape}
        - Number of pixels ptychogram: {self.data.Nd}
        - Ptychogram size: {self.data.Ld*1e3} mm
        - Pixel pitch: {self.data.dxd*1e6} um
        - Scan size: {1e3*(self.data.encoder.max(axis=0) - self.data.encoder.min(axis=0))} mm 
        
        Reconstruction:
        - number of pixels: {self.No}
        - Pixel pitch: {self.dxo*1e6} um
        - Field of view: {self.Lo*1e3} mm
        - Scan size in pixels: {self.positions.max(axis=0)- self.positions.min(axis=0)}
<<<<<<< HEAD
        - Propagation distance: {self.zo * 1e3} mm {minmax_tv}
=======
        - Propagation distance: {self.zo * 1e3} mm (min: self.params.TV_autofocus_min_z*1e3, max: self.params.TV_autofocus_max_z*1e3.)
>>>>>>> 7dd16efc
        - Probe FoV: {self.Lp*1e3} mm
        
        Derived parameters:
        - NA detector: {self.NAd}
        - DOF: {self.DoF*1e6} um
        
        """
        self.logger.info(info)
        return info

    @property
    def quadraticPhase(self):
        """These functions are cached internally in Python and therefore no longer required."""
        raise NotImplementedError("Quadratic phase is no longer cached. ")

    @property
    def transferFunction(self):
        raise NotImplementedError("Quad phase is not longer cached")

    @property
    def Q1(self):
        raise NotImplementedError("Q1 is no longer available")

    @property
    def Q2(self):
        raise NotImplementedError("Q2 is no longer available")

    def TV_autofocus(self, params: Params, loop):

        """Perform an autofocusing step based on optimizing the total variation.

        If not required, returns none. Otherwise, returns the value of the TV at the current z0."""
        start_time = time.time()

        if self.data.operationMode == "FPM":
            raise NotImplementedError(
                f"Not implemented/tested for FPM. Set params.TV_autofocus to False. Got {params.TV_autofocus}"
            )
        if not params.TV_autofocus:
            return None, None, None
        if loop is not None:
            if loop % params.TV_autofocus_run_every != 0:
                return None, None, None

        if params.l2reg:
            self.logger.warning(
                "Both TV_autofocus and L2reg are turned on. This usually leads to poor performance. Consider disabling l2reg if the probe collapses to focal points"
            )

        d = params.TV_autofocus_range_dof
        nplanes = params.TV_autofocus_nplanes
        dz = np.linspace(-1, 1, nplanes) * d * self.DoF

        if params.TV_autofocus_what == "object":
            field = self.object[self.nlambda // 2, 0, 0, self.nslice // 2, :, :]
        elif params.TV_autofocus_what == "probe":
            field = self.probe[self.nlambda // 2, 0, 0, self.nslice // 2, :, :]
        else:
            raise NotImplementedError(
                f"So far, only object and probe are valid options for params.T_autofocus_what. Got {params.TV_autofocus_what}"
            )

        ss = params.TV_autofocus_roi
        if isinstance(ss, list):
            # semi-smart way to set up an AOI.
            # if the coordinates are a list, expand the list for y and x
            ss = np.array(ss)
            if ss.ndim == 1:
                ss = np.repeat(ss[None], axis=0, repeats=2)

            N = field.shape[-1]
            sy, sx = [slice(int(s[0] * N), int(s[1] * N)) for s in ss]
            # make them the same size if they're not
            sy = slice(sy.start, sy.start + sx.stop - sx.start)
        else:
            sy, sx = ss, ss

        merit, OEs = metric_at(
            field,
            dz,
            self.dxo,  # same as dxp
            self.wavelength,
            (sy, sx),
            intensity_only=self.params.TV_autofocus_intensityonly,
            metric=self.params.TV_autofocus_metric,
            return_propagated=True,
        )
        # from here on we are looking at 11 data points, work on CPU
        # as it's much more convenient and faster
        feedback = np.sum(dz * merit) / np.sum(merit)

        scores = np.vstack([self.zo + dz, merit])

        self.zMomentum *= params.TV_autofocus_friction
        self.zMomentum += params.TV_autofocus_stepsize * feedback
        # now, clip it to the bounds
        delta_z = self.zo - np.clip(
            self.zo + self.zMomentum,
            self.params.TV_autofocus_min_z,
            self.params.TV_autofocus_max_z,
        )
        self.zo -= delta_z
        end_time = time.time()
        self.logger.info(
            f"TV autofocus took {end_time-start_time} seconds, and moved focus by {-delta_z*1e6} micron"
        )
        indices = [nplanes//2, np.argmax(merit)]
        OEs = OEs[indices]
        phexp = OEs.sum((-2,-1), keepdims=True).conj()
        phexp = phexp / abs(phexp)
        OEs *= phexp
        return merit[nplanes//2] / asNumpyArray(abs(self.object[..., sy, sx]).mean()), np.hstack(OEs), (scores, self.zo)

    def reset_TV_autofocus(self):
        """Reset the settings of TV autofocus. Can be useful to reset the memory effect if the steps are getting really large."""
        self.zMomentum = 0

    @property
    def TV(self):
        """Return the TV of the object"""
        return TV(self.object, 1e-2)<|MERGE_RESOLUTION|>--- conflicted
+++ resolved
@@ -122,7 +122,7 @@
 
         # set the distance, this has to be last
         # In FPM the sample to detector distance is irrelevant
-        # LED-to-sample distance is the more important factor that affects 
+        # LED-to-sample distance is the more important factor that affects
         # wave propagation and illumination angle
         if self.data.operationMode == "CPM":
             self.zo = getattr(data, "zo")
@@ -149,7 +149,7 @@
         elif self.data.operationMode == "FPM":
              self.logger.info(f"Changing illumination-to-sample distance to {new_value}")
              self.zled = self._zo
-             
+
     def computeParameters(self):
         """
         compute parameters that can be altered by the user later.
@@ -170,7 +170,7 @@
         elif self.data.operationMode == "FPM":
             # FPM dxp (different from CPM due to lens-based systems)
             self.dxp = self.dxd / self.data.magnification
-            # the propagation distance that is meaningful in this context is the 
+            # the propagation distance that is meaningful in this context is the
             # illumination to sample distance for LED array based microscopes
             self.zo = self.zled
             # if NA is not provided in the hdf5 file, set Fourier pupil entrance diameter it to be half of the Fourier space FoV.
@@ -677,12 +677,12 @@
                     + self.zled**2
                 )[..., None]
             )
-            
+
             try:
                 positions = positions + self.No // 2 - self.Np // 2
             except:
                 pass
-                
+
             return positions.astype(int)
         else:
             return calculate_pixel_positions(
@@ -731,11 +731,7 @@
         - Pixel pitch: {self.dxo*1e6} um
         - Field of view: {self.Lo*1e3} mm
         - Scan size in pixels: {self.positions.max(axis=0)- self.positions.min(axis=0)}
-<<<<<<< HEAD
         - Propagation distance: {self.zo * 1e3} mm {minmax_tv}
-=======
-        - Propagation distance: {self.zo * 1e3} mm (min: self.params.TV_autofocus_min_z*1e3, max: self.params.TV_autofocus_max_z*1e3.)
->>>>>>> 7dd16efc
         - Probe FoV: {self.Lp*1e3} mm
         
         Derived parameters:
