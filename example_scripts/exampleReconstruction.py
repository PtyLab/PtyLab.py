--- conflicted
+++ resolved
@@ -33,7 +33,6 @@
     optimizable.npsm = 9  # Number of probe modes to reconstruct
     optimizable.nosm = 1  # Number of object modes to reconstruct
     optimizable.nlambda = 1  # Number of wavelength
-
     optimizable.prepare_reconstruction()
     # # this will copy any attributes from experimental data that we might care to optimize
 
@@ -77,17 +76,11 @@
     monitor.verboseLevel = 'high' # high: plot two figures, low: plot only one figure
 
     # Run the reconstruction
-<<<<<<< HEAD
-    # mPIE_engine = mPIE.mPIE_GPU(optimizable, exampleData, monitor)
-    # mPIE_engine.numIterations = 50
-    # mPIE_engine.doReconstruction()
-=======
     mPIE_engine = mPIE.mPIE_GPU(optimizable, exampleData, monitor)
     # mPIE_engine = mPIE.mPIE(optimizable, exampleData, monitor)
     mPIE_engine.propagator = 'ASP'
     mPIE_engine.numIterations = 100
     mPIE_engine.doReconstruction()
->>>>>>> b7f02ccf
     
     # Compare mPIE to ePIE
     # ePIE_engine = ePIE.ePIE_GPU(optimizable, exampleData, monitor)
