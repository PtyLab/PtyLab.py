import matplotlib
# matplotlib.use('tkagg')
#matplotlib.use('qt5agg')
from fracPy.ExperimentalData.ExperimentalData import ExperimentalData
from fracPy.Optimizable.Optimizable import Optimizable
from fracPy.engines import ePIE, mPIE, qNewton
from fracPy.monitors.Monitor import Monitor
import logging
logging.basicConfig(level=logging.INFO)
from fracPy.utils.utils import ifft2c
from matplotlib import pyplot as plt
import numpy as np

""" 
FPM data reconstructor 
change data visualization and initialization options manually for now
"""

<<<<<<< HEAD
FPM_simulation = False # not working at the moment
ptycho_simulation = False
=======
FPM_simulation = False
ptycho_simulation = True
>>>>>>> e3df33a8

if FPM_simulation:
    # create an experimentalData object and load a measurement
    exampleData = ExperimentalData()
    exampleData.loadData('example:simulation_fpm')
    # exampleData.loadData('example:simulation_ptycho')
    exampleData.operationMode = 'FPM'
    # # now, all our experimental data is loaded into experimental_data and we don't have to worry about it anymore.
    # # now create an object to hold everything we're eventually interested in
    optimizable = Optimizable(exampleData)

    optimizable.npsm = 4  # Number of probe modes to reconstruct
    optimizable.nosm = 1  # Number of object modes to reconstruct
    optimizable.nlambda = 1  # Number of wavelength
    optimizable.prepare_reconstruction()
    # # this will copy any attributes from experimental data that we might care to optimize

    # Set monitor properties
    monitor = Monitor()
    monitor.figureUpdateFrequency = 1
    monitor.objectPlot = 'complex'
    monitor.verboseLevel = 'high'

    # now we want to run an optimizer. First create it.
    qNewton_engine = qNewton.qNewton(optimizable, exampleData, monitor)
    # set any settings involving ePIE in this object.
    qNewton_engine.numIterations = 50
    # now, run the reconstruction
    qNewton_engine.doReconstruction()


""" 
ptycho data reconstructor 
change data visualization and initialization options manually for now
"""
if ptycho_simulation:
    exampleData = ExperimentalData()
    exampleData.loadData('example:simulation_ptycho')
    exampleData.operationMode = 'CPM'

    # now, all our experimental data is loaded into experimental_data and we don't have to worry about it anymore.
    # now create an object to hold everything we're eventually interested in
    optimizable = Optimizable(exampleData)
    optimizable.npsm = 4 # Number of probe modes to reconstruct
    optimizable.nosm = 1 # Number of object modes to reconstruct
    optimizable.nlambda = 1 # Number of wavelength
    optimizable.prepare_reconstruction()
    # this will copy any attributes from experimental data that we might care to optimize
    # # Set monitor properties
    monitor = Monitor()
    monitor.figureUpdateFrequency = 2
    monitor.objectPlot = 'complex'
    monitor.verboseLevel = 'high' # high: plot two figures, low: plot only one figure

    # now we want to run an optimizer. First create it.
    ePIE_engine = ePIE.ePIE(optimizable, exampleData, monitor)
    # set any settings involving ePIE in this object.
    ePIE_engine.numIterations = 100

    # now, run the reconstruction
    ePIE_engine.doReconstruction()


    # now save the data
    # optimizable.saveResults('reconstruction.hdf5')<|MERGE_RESOLUTION|>--- conflicted
+++ resolved
@@ -16,13 +16,8 @@
 change data visualization and initialization options manually for now
 """
 
-<<<<<<< HEAD
-FPM_simulation = False # not working at the moment
-ptycho_simulation = False
-=======
 FPM_simulation = False
 ptycho_simulation = True
->>>>>>> e3df33a8
 
 if FPM_simulation:
     # create an experimentalData object and load a measurement
