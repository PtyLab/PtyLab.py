--- conflicted
+++ resolved
@@ -35,7 +35,7 @@
     # # now create an object to hold everything we're eventually interested in
     optimizable = Optimizable(exampleData)
 
-    optimizable.npsm = 1  # Number of probe modes to reconstruct
+    optimizable.npsm = 9  # Number of probe modes to reconstruct
     optimizable.nosm = 1  # Number of object modes to reconstruct
     optimizable.nlambda = 1  # Number of wavelength
     optimizable.prepare_reconstruction()
@@ -65,11 +65,7 @@
     exampleData = ExperimentalData()
 
     import os
-<<<<<<< HEAD
-    fileName = 'simuVortex4wavel.hdf5'  # WFSpoly   WFS_SingleWave  WFS_9Wave simuRecent  Lenspaper
-=======
     fileName = 'Lenspaper.hdf5'  # WFSpoly   WFS_SingleWave  WFS_9Wave simuRecent  Lenspaper
->>>>>>> 799686ff
     filePath = getExampleDataFolder() / fileName
 
     exampleData.loadData(filePath)
@@ -83,8 +79,7 @@
     optimizable.nosm = 1 # Number of object modes to reconstruct
     optimizable.nlambda = len(exampleData.spectralDensity) # Number of wavelength
     optimizable.nslice = 1 # Number of object slice
-    exampleData.dz = 1e-3  # slice
-    exampleData.refrIndex = 1.57 # refractive index of object
+    exampleData.dz = 1e-4  # slice
     # exampleData.dxp = exampleData.dxd
 
 
@@ -125,9 +120,9 @@
     # engine = e3PIE.e3PIE(optimizable, exampleData, monitor)
 
     ## main parameters
-    engine.numIterations = 8
+    engine.numIterations = 100
     engine.positionOrder = 'random'  # 'sequential' or 'random'
-    engine.propagator = 'twoStepPolychrome'  # Fraunhofer Fresnel ASP scaledASP polychromeASP scaledPolychromeASP
+    engine.propagator = 'Fresnel'  # Fraunhofer Fresnel ASP scaledASP polychromeASP scaledPolychromeASP
     engine.betaProbe = 0.25
     engine.betaObject = 0.25
 
@@ -135,7 +130,7 @@
     engine.zPIEgradientStepSize = 200  # gradient step size for axial position correction (typical range [1, 100])
 
     ## switches
-    engine.probePowerCorrectionSwitch = True
+    engine.probePowerCorrectionSwitch = False
     engine.modulusEnforcedProbeSwitch = False
     engine.comStabilizationSwitch = False
     engine.orthogonalizationSwitch = False
@@ -147,8 +142,7 @@
     engine.absObjectSwitch = False
     engine.backgroundModeSwitch = False
     engine.couplingSwitch = True
-    engine.couplingAlephObj = 0.95
-    engine.couplingAlephProbe = 0.001
+    engine.couplingAleph = 1
 
     engine.doReconstruction()
 
