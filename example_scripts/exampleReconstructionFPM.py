--- conflicted
+++ resolved
@@ -17,17 +17,9 @@
 """
 
 # fileName = 'HeLa_tindie_256x256_color_0.hdf5'  # simu.hdf5 or Lenspaper.hdf5
-<<<<<<< HEAD
-fileName = 'LungCarcinomaSmallFPM.hdf5'  # simu.hdf5 or Lenspaper.hdf5 lung_441_256x256_color_0
+fileName = 'lung_441_256x256_color_0.hdf5'  # simu.hdf5 or Lenspaper.hdf5
 filePath = getExampleDataFolder() / fileName
-exampleData, optimizable, params, monitor, engine, calib = fracPy.easyInitialize(filePath, operationMode='FPM')
-=======
-fileName = 'Lenspaper.hdf5'#lung_441_256x256_color_0.hdf5'  # simu.hdf5 or Lenspaper.hdf5
-filePath = getExampleDataFolder() / fileName
-print(filePath, filePath.exists())
-filePath = 'example:simulation_fpm'
 optimizable, exampleData, params, monitor, engine, calib = fracPy.easyInitialize(filePath, operationMode ='FPM')
->>>>>>> 831ec833
 
 # %% Prepare everything for the reconstruction
 # now, all our experimental data is loaded into experimental_data and we don't have to worry about it anymore.
