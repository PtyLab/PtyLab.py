--- conflicted
+++ resolved
@@ -10,31 +10,24 @@
 import h5py
 
 
-<<<<<<< HEAD
-filePathForRead = r"\\sun.amolf.nl\eikema-witte\group-folder\Phasespace\ptychography\rawData\vortexCharacterization\Vortex_measurements_multiwavelength_700_850nm\20201029_080936_VocationalGuidance00001\AVT camera (GT3400)"
-filePathForSave = r"D:\fracPy_Antonios\example_data"
-=======
 
 filePathForRead = r"D:\Du\Workshop\fracmat\lenspaper4\AVT camera (GX1920)"
 filePathForSave = r"D:\Du\Workshop\fracpy\example_data"
->>>>>>> 821d2acf
 # D:\Du\Workshop\fracmat\lenspaper4\AVT camera (GX1920)
 # D:/fracmat/ptyLab/lenspaper4/AVT camera (GX1920)
 os.chdir(filePathForRead)
 
-fileName = 'Vortex_as_obj_700_850'
+fileName = 'Lenspaper'
 # wavelength
-spectralDensity = np.linspace(700e-9, 850e-9, 4)
-wavelength = min(spectralDensity)
-# wavelength = 708.9e-9 #450e-9
+wavelength = 450e-9
 # binning
 binningFactor = 4
 # padding for superresolution
 padFactor = 1
 # set magnification if any objective lens is used
-magnification = 1
+magfinication = 1
 # object detector distance  (initial guess)
-zo = 61.95e-3 #19.23e-3
+zo = 19.23e-3
 # set detection geometry
 # A: camera to closer side of stage (allows to bring camera close in transmission)
 # B: camera to further side of stage (doesn't allow to bring close in transmission),
@@ -42,27 +35,17 @@
 # C: objective + tube lens in transmission
 measurementMode = 'A'
 # camera
-camera = 'GT'
+camera = 'GX'
 if camera == 'GX':
     N = 1456
     M = 1456
-    dxd = 4.54e-6 * binningFactor / magnification # effective detector pixel size is magnified by binning
+    dxd = 4.54e-6 * binningFactor / magfinication # effective detector pixel size is magnified by binning
     backgroundOffset = 100 # globally subtracted from raw data (diffraction intensities), play with this value
 elif camera == 'Hamamatsu':
     N = 2**11
     M = 2**11
-    dxd = 6.5e-6 * binningFactor / magnification
+    dxd = 6.5e-6 * binningFactor / magfinication
     backgroundOffset = 30
-elif camera == 'Manta':
-    N = 2**11
-    M = 2**11
-    backgroundOffset = 40
-    dxd = 5.5e-6 * binningFactor / magnification
-elif camera == 'GT':
-    N = 3384
-    M = 2704
-    dxd = 3.69e-6 * binningFactor / magnification;
-    backgroundOffset = 5.0
 
 # number of frames is calculated automatically
 framesList = glob.glob('*'+'.tif')
@@ -75,7 +58,7 @@
 # read empty beam (if available)
 
 # binning
-ptychogram = np.zeros((numFrames, M//binningFactor*padFactor, M//binningFactor*padFactor), dtype=np.float32)
+ptychogram = np.zeros((numFrames, N//binningFactor*padFactor, N//binningFactor*padFactor), dtype=np.float32)
 
 # read frames
 pbar = tqdm.trange(numFrames, leave=True)
@@ -85,12 +68,9 @@
     temp = imageio.imread(framesList[k]).astype('float32')-dark-backgroundOffset
     temp[temp < 0] = 0  #todo check if data type is single
     # crop
-    # temp = temp[N//2-M//2:M//2+N//2-1, N//2-M//2:M//2+N//2-1]
-    temp = temp[:, 85:761]
-
+    temp = temp[M//2-N//2:M//2+N//2-1, M//2-N//2:M//2+N//2-1]
     # binning
-    binningFactor = 1
-    temp = rescale(temp, 1/binningFactor, order=1) # order = 0 takes the nearest-neighbor
+    temp = rescale(temp, 1/binningFactor, order=0) # order = 0 takes the nearest-neighbor
     # flipping
     if measurementMode == 'A':
         temp = np.flipud(temp)
@@ -164,7 +144,6 @@
     hf.create_dataset('dxd', data=(dxd,), dtype='f')
     hf.create_dataset('Nd', data=(Nd,), dtype='i')
     hf.create_dataset('zo', data=(zo,), dtype='f')
-    hf.create_dataset('spectralDensity', data=(spectralDensity,), dtype='f')
     hf.create_dataset('wavelength', data=(wavelength,), dtype='f')
     hf.create_dataset('entrancePupilDiameter', data=(entrancePupilDiameter,), dtype='f')
     hf.close()
