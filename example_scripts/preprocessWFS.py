# This script contains some example of preprocessing an dataset into a hdf5 file that can be read into the
# fracPy dataset.
import numpy as np
import matplotlib.pylab as plt
import imageio
import tqdm
from skimage.transform import rescale
import glob
import os
import h5py
from fracPy.utils.utils import fraccircshift, posit
from fracPy.utils.visualisation import hsvplot


# filePathForRead = r"D:\Du\Workshop\fracmat\lenspaper4\AVT camera (GX1920)"
<<<<<<< HEAD
filePathForRead = r"\\sun.amolf.nl\eikema-witte\group-folder\Phasespace\ptychography\rawData\calibration\20201112_152654_USAF 2 wavelengths_700_800\AVT camera (Manta)"
filePathForSave = r"D:\fracPy_Antonios\example_data"
=======
filePathForRead =r"\\sun\eikema-witte\project-folder\XUV_lensless_imaging\backups\two-pulses\ARCNL\2020_11_27_ptycho_HHG_Concentric_20Nov_500um_FOV_50micron_stepsize"
# 2020_11_04_ptycho_no_donut_Concentric_28oct_500micronFOV_50micron_stepsize
# 2020_11_27_ptycho_HHG_Concentric_20Nov_500um_FOV_50micron_stepsize
filePathForSave = r"D:\Du\Workshop\fracpy\example_data"
>>>>>>> 799686ff
# D:\Du\Workshop\fracmat\lenspaper4\AVT camera (GX1920)
# D:/fracmat/ptyLab/lenspaper4/AVT camera (GX1920)
os.chdir(filePathForRead)

<<<<<<< HEAD
fileName = 'Multiwave_USAF'
# spectral density
spectralDensity = np.linspace(700e-9, 800e-9,2)
=======
fileName = 'WFS_HHG'
# spectral density
# spectralDensity = 762.2e-9
>>>>>>> 799686ff
# spectralDensity = 850e-9/np.arange(19, 35, 2)
spectralDensity = [29.9e-9, 32.11e-9, 34.71e-9, 37.74e-9, 41.35e-9]
# wavelength
wavelength = np.min(spectralDensity)
# binning
binningFactor = 1
# set magnification if any objective lens is used
magfinication = 1
# object detector distance  (initial guess)
zo = 34.95e-3 #192.0e-3
# HHG setup
cameraPixelSize = 5.5e-6#13.5e-6
# number of pixels in raw data
P = 2048
# pixel in cropped data
<<<<<<< HEAD
N = 2**11 # 2**10  # NIR
# N = 2**9 # EUV
# dark/readout offset
backgroundOffset = 40 # 460
=======
# N = 2**10  # NIR
N = 2**9 # EUV
# dark/readout offset
backgroundOffset = 60 # 60 for fundamental beam 450 for donut big, 300 for hhg

>>>>>>> 799686ff

## set experimental specifications
# detector coordinates
dxd = cameraPixelSize*binningFactor # effective detector pixel size is magnified by binning
Nd = N                             # number of detector pixels

## get positions
# get file name (this assumes there is only one text file in the raw data folder)
positionFileName = glob.glob('*'+'.txt')[0]

# take raw data positions
<<<<<<< HEAD
T = np.genfromtxt(positionFileName, delimiter=' ', skip_header=2)
# T = np.genfromtxt(positionFileName, delimiter=' ', skip_header=1)  # HHG data, skip_header = 1, NIR data skip_hearder = 2
=======
T = np.genfromtxt(positionFileName, delimiter=' ', skip_header=1)  # HHG data, skip_header = 1, NIR data skip_hearder = 2
# convert into pixels
detectorShifts = T * 1e-6 / dxd
>>>>>>> 799686ff
# match the scan grid with the ptychogram
T[:, 1] = -T[:, 1]
# convert to micrometer
encoder = (T-T[0]) * 1e-6
# show positions
# plt.figure(figsize=(5, 5))
# plt.plot(encoder[:, 1] * 1e6, encoder[:, 0] * 1e6, 'o-')
# plt.xlabel('(um))')
# plt.ylabel('(um))')
# plt.show(block=False)

## read data and correct for darks
# number of frames is calculated automatically
framesList = glob.glob('*'+'.tif')
# always check if the names are sorted properly
framesList.sort()
numFrames = len(framesList)-1

# read background
dark = imageio.imread('background.tif')

# binning
ptychogram = np.zeros((numFrames, P//binningFactor, P//binningFactor), dtype=np.float32)

# read frames
pbar = tqdm.trange(numFrames, leave=True)
for k in pbar:
    # get file name
<<<<<<< HEAD
    pbar.set_description('reading frame' + framesList[k])
    I = posit(imageio.imread(framesList[k]).astype('float32')-dark-backgroundOffset)
    ptychogram[k] = np.resize((fraccircshift(I, -detectorShifts[k])),(P//binningFactor, P//binningFactor))
=======
    # pbar.set_description('reading frame' + framesList[k])
    # I = posit(imageio.imread(framesList[k]).astype('float32')-dark-backgroundOffset)
    frameName = str(k)+'.tif'
    pbar.set_description('reading frame' + frameName)
    I = posit(imageio.imread(frameName).astype('float32')-dark-backgroundOffset)
    ptychogram[k] = fraccircshift(I, [-detectorShifts[k, 0], detectorShifts[k, 1]])
    # hsvplot(I-ptychogram[k])
    # plt.show()
    # print(k)



>>>>>>> 799686ff
## crop data if necessary
if N < P:
    # center             
    x = np.arange(P)
    [X, Y] = np.meshgrid(x, x)
    # ptychogram_forCenter = ptychogram
    ptychogram_forCenter = posit(ptychogram-300)
    ptychogram_sum = np.sum(ptychogram_forCenter, axis=0)
    ptychogram_sum = ptychogram_sum/np.sum(ptychogram_sum)
    rowCenter = int(np.round(np.sum(ptychogram_sum*Y)))
    colCenter = int(np.round(np.sum(ptychogram_sum*X)))
    ptychogram = ptychogram[:,rowCenter-N//2:rowCenter+N//2, colCenter-N//2:colCenter+N//2]

    
# set experimental specifications:
entrancePupilDiameter = 700e-6


# set propagator
# propagatorType = 'Fraunhofer'

# export data
exportBool = True

if exportBool:
    os.chdir(filePathForSave)
    hf = h5py.File(fileName+'.hdf5', 'w')
    hf.create_dataset('ptychogram', data=ptychogram, dtype='f')
    hf.create_dataset('encoder', data=encoder, dtype='f')
    hf.create_dataset('dxd', data=(dxd,), dtype='f')
    hf.create_dataset('Nd', data=(Nd,), dtype='i')
    hf.create_dataset('zo', data=(zo,), dtype='f')
    hf.create_dataset('wavelength', data=(wavelength,), dtype='f')
<<<<<<< HEAD
    hf.create_dataset('spectralDensity', data=(spectralDensity,), dtype='f')
=======
    hf.create_dataset('spectralDensity', data=spectralDensity, dtype='f')
>>>>>>> 799686ff
    hf.create_dataset('entrancePupilDiameter', data=(entrancePupilDiameter,), dtype='f')
    hf.close()
    print('An hd5f file has been saved')<|MERGE_RESOLUTION|>--- conflicted
+++ resolved
@@ -13,28 +13,17 @@
 
 
 # filePathForRead = r"D:\Du\Workshop\fracmat\lenspaper4\AVT camera (GX1920)"
-<<<<<<< HEAD
-filePathForRead = r"\\sun.amolf.nl\eikema-witte\group-folder\Phasespace\ptychography\rawData\calibration\20201112_152654_USAF 2 wavelengths_700_800\AVT camera (Manta)"
-filePathForSave = r"D:\fracPy_Antonios\example_data"
-=======
 filePathForRead =r"\\sun\eikema-witte\project-folder\XUV_lensless_imaging\backups\two-pulses\ARCNL\2020_11_27_ptycho_HHG_Concentric_20Nov_500um_FOV_50micron_stepsize"
 # 2020_11_04_ptycho_no_donut_Concentric_28oct_500micronFOV_50micron_stepsize
 # 2020_11_27_ptycho_HHG_Concentric_20Nov_500um_FOV_50micron_stepsize
 filePathForSave = r"D:\Du\Workshop\fracpy\example_data"
->>>>>>> 799686ff
 # D:\Du\Workshop\fracmat\lenspaper4\AVT camera (GX1920)
 # D:/fracmat/ptyLab/lenspaper4/AVT camera (GX1920)
 os.chdir(filePathForRead)
 
-<<<<<<< HEAD
-fileName = 'Multiwave_USAF'
-# spectral density
-spectralDensity = np.linspace(700e-9, 800e-9,2)
-=======
 fileName = 'WFS_HHG'
 # spectral density
 # spectralDensity = 762.2e-9
->>>>>>> 799686ff
 # spectralDensity = 850e-9/np.arange(19, 35, 2)
 spectralDensity = [29.9e-9, 32.11e-9, 34.71e-9, 37.74e-9, 41.35e-9]
 # wavelength
@@ -44,24 +33,17 @@
 # set magnification if any objective lens is used
 magfinication = 1
 # object detector distance  (initial guess)
-zo = 34.95e-3 #192.0e-3
+zo = 192.0e-3
 # HHG setup
-cameraPixelSize = 5.5e-6#13.5e-6
+cameraPixelSize = 13.5e-6
 # number of pixels in raw data
 P = 2048
 # pixel in cropped data
-<<<<<<< HEAD
-N = 2**11 # 2**10  # NIR
-# N = 2**9 # EUV
-# dark/readout offset
-backgroundOffset = 40 # 460
-=======
 # N = 2**10  # NIR
 N = 2**9 # EUV
 # dark/readout offset
 backgroundOffset = 60 # 60 for fundamental beam 450 for donut big, 300 for hhg
 
->>>>>>> 799686ff
 
 ## set experimental specifications
 # detector coordinates
@@ -73,14 +55,9 @@
 positionFileName = glob.glob('*'+'.txt')[0]
 
 # take raw data positions
-<<<<<<< HEAD
-T = np.genfromtxt(positionFileName, delimiter=' ', skip_header=2)
-# T = np.genfromtxt(positionFileName, delimiter=' ', skip_header=1)  # HHG data, skip_header = 1, NIR data skip_hearder = 2
-=======
 T = np.genfromtxt(positionFileName, delimiter=' ', skip_header=1)  # HHG data, skip_header = 1, NIR data skip_hearder = 2
 # convert into pixels
 detectorShifts = T * 1e-6 / dxd
->>>>>>> 799686ff
 # match the scan grid with the ptychogram
 T[:, 1] = -T[:, 1]
 # convert to micrometer
@@ -109,11 +86,6 @@
 pbar = tqdm.trange(numFrames, leave=True)
 for k in pbar:
     # get file name
-<<<<<<< HEAD
-    pbar.set_description('reading frame' + framesList[k])
-    I = posit(imageio.imread(framesList[k]).astype('float32')-dark-backgroundOffset)
-    ptychogram[k] = np.resize((fraccircshift(I, -detectorShifts[k])),(P//binningFactor, P//binningFactor))
-=======
     # pbar.set_description('reading frame' + framesList[k])
     # I = posit(imageio.imread(framesList[k]).astype('float32')-dark-backgroundOffset)
     frameName = str(k)+'.tif'
@@ -126,7 +98,6 @@
 
 
 
->>>>>>> 799686ff
 ## crop data if necessary
 if N < P:
     # center             
@@ -160,11 +131,7 @@
     hf.create_dataset('Nd', data=(Nd,), dtype='i')
     hf.create_dataset('zo', data=(zo,), dtype='f')
     hf.create_dataset('wavelength', data=(wavelength,), dtype='f')
-<<<<<<< HEAD
-    hf.create_dataset('spectralDensity', data=(spectralDensity,), dtype='f')
-=======
     hf.create_dataset('spectralDensity', data=spectralDensity, dtype='f')
->>>>>>> 799686ff
     hf.create_dataset('entrancePupilDiameter', data=(entrancePupilDiameter,), dtype='f')
     hf.close()
     print('An hd5f file has been saved')