import matplotlib
matplotlib.use('tkagg')
from fracPy.io import getExampleDataFolder


#matplotlib.use('qt5agg')
from fracPy.ExperimentalData.ExperimentalData import ExperimentalData
from fracPy.Optimizable.Optimizable import Optimizable
from fracPy.engines import ePIE, mPIE, qNewton, zPIE, e3PIE, multiPIE
from fracPy.utils.gpuUtils import getArrayModule, asNumpyArray
from fracPy.monitors.Monitor import Monitor as Monitor
import logging
logging.basicConfig(level=logging.INFO)
from fracPy.utils.utils import ifft2c
from fracPy.utils.visualisation import hsvplot
from matplotlib import pyplot as plt
import numpy as np



exampleData = ExperimentalData()

import os
<<<<<<< HEAD
fileName = 'Multiwave_USAF.hdf5'  # WFSpoly   WFS_SingleWave  WFS_9Wave simuRecent  Lenspaper
=======
fileName = 'WFS_HHG.hdf5'  #  simuRecent  Lenspaper WFS_1_bin4 WFS_fundamental
>>>>>>> 799686ff
filePath = getExampleDataFolder() / fileName

exampleData.loadData(filePath)

exampleData.operationMode = 'CPM'
exampleData.No = 2**11
# M = (1+np.sqrt(1-4*exampleData.dxo/exampleData.dxd)/2*exampleData.dxo/exampleData.dxd)
# exampleData.zo = exampleData.zo/M
# exampleData.dxd = exampleData.dxd/M
# absorbedPhase = np.exp(1.j*np.pi/exampleData.wavelength *
#                                              (exampleData.Xp**2+exampleData.Yp**2)/(exampleData.zo))
# absorbedPhase2 = np.exp(1.j*np.pi/exampleData.wavelength *
#                                              (exampleData.Xp**2+exampleData.Yp**2)/(exampleData.zo))

# now, all our experimental data is loaded into experimental_data and we don't have to worry about it anymore.
# now create an object to hold everything we're eventually interested in
optimizable = Optimizable(exampleData)
optimizable.npsm = 1 # Number of probe modes to reconstruct
optimizable.nosm = 1 # Number of object modes to reconstruct

exampleData.spectralDensity = [29.9e-9, 32.11e-9, 34.71e-9, 37.74e-9, 41.35e-9]
# exampleData.spectralDensity = 870e-9/np.linspace(29,19,6)
# exampleData.spectralDensity = 800*1e-9/np.linspace(15, 31, 9)
# exampleData.spectralDensity = 0.9*exampleData.spectralDensity
exampleData.wavelength = np.min(exampleData.wavelength)
optimizable.nlambda = len(exampleData.spectralDensity) # Number of wavelength
optimizable.nslice = 1 # Number of object slice
exampleData.dz = 1e-4  # slice
exampleData.dxp = exampleData.dxd/4
# exampleData.No = 2**11+2**10
exampleData.zo = 0.20
# exampleData.zo = 0.9*exampleData.zo


optimizable.initialProbe = 'circ'
exampleData.entrancePupilDiameter = 700e-6  # exampleData.Np / 3 * exampleData.dxp  # initial estimate of beam size
optimizable.initialObject = 'ones'
# initialize probe and object and related params
optimizable.prepare_reconstruction()

# customize initial probe quadratic phase
# optimizable.probe = optimizable.probe*np.exp(1.j*2*np.pi/exampleData.wavelength *
#                                              (exampleData.Xp**2+exampleData.Yp**2)/(2*6e-3))

# optimizable.object = optimizable.object*np.exp(1.j*2*np.pi/exampleData.wavelength *
#                                              (exampleData.Xo**2+exampleData.Yo**2)/(2*1e+0))
# hsvplot(np.squeeze(optimizable.object[0, 0, 0, 0, :, :]), pixelSize=exampleData.dxp, axisUnit='mm')
# plt.show(block=False)

from fracPy.utils.utils import rect, fft2c, ifft2c
from fracPy.utils.scanGrids import GenerateRasterGrid
pinholeDiameter = 730e-6
fullPeriod = 6 * 13.5e-6
apertureSize = 4 * 13.5e-6
WFS = 0 * exampleData.Xp
n = int(pinholeDiameter // fullPeriod)
R, C = GenerateRasterGrid(n, np.round(fullPeriod / exampleData.dxp))
print('WFS size: %d um' % (2 * max(max(np.abs(C)), max(np.abs(R))) * exampleData.dxp * 1e6))
print('WFS size: %d um' % ((max(max(R) - min(R), max(C) - min(C)) * exampleData.dxp + apertureSize) * 1e6))
R = R + exampleData.Np // 2
C = C + exampleData.Np // 2

np.random.seed(1)
R_offset = np.random.randint(1, 3, len(R))
np.random.seed(2)
C_offset = np.random.randint(1, 3, len(C))
R = R + R_offset - 2
C = C + C_offset - 2

for k in np.arange(len(R)):
    WFS[R[k], C[k]] = 1

subaperture = rect(exampleData.Xp / apertureSize) * rect(exampleData.Yp / apertureSize)
WFS = np.abs(ifft2c(fft2c(WFS) * fft2c(subaperture)))  # convolution of the subaperture with the scan grid
WFS = WFS / np.max(WFS)

optimizable.probe[..., :, :] = WFS.astype('complex64')
hsvplot(np.squeeze(optimizable.probe[0, 0, 0, 0, :, :]), pixelSize=exampleData.dxp, axisUnit='mm')
plt.show(block=False)
#
# this will copy any attributes from experimental data that we might care to optimize
# Set monitor properties
monitor = Monitor()
monitor.figureUpdateFrequency = 1
monitor.objectPlot = 'complex'  # complex abs angle
monitor.verboseLevel = 'high'  # high: plot two figures, low: plot only one figure
monitor.probePlotZoom = 1.5  # control probe plot FoV
monitor.objectPlotZoom = 3  # control object plot FoV
monitor.objectPlotContrast = 0.5
monitor.probePlotContrast = 0.5


# Run the reconstruction
## choose engine
# ePIE
# engine = ePIE.ePIE_GPU(optimizable, exampleData, monitor)
# engine = ePIE.ePIE(optimizable, exampleData, monitor)
# mPIE
<<<<<<< HEAD
# engine = mPIE.mPIE_GPU(optimizable, exampleData, monitor)
engine = mPIE.mPIE(optimizable, exampleData, monitor)
# zPIE
# engine = zPIE.zPIE_GPU(optimizable, exampleData, monitor)
# engine = zPIE.zPIE(optimizable, exampleData, monitor)
# engine.zPIEgradientStepSize = 200
# e3PIE
# engine = e3PIE.e3PIE_GPU(optimizable, exampleData, monitor)
# engine = e3PIE.e3PIE(optimizable, exampleData, monitor)
=======
engine = mPIE.mPIE_GPU(optimizable, exampleData, monitor)
# engine = mPIE.mPIE(optimizable, exampleData, monitor)
# multiPIE
# engine = multiPIE.multiPIE_GPU(optimizable, exampleData, monitor)
# engine = multiPIE.multiPIE(optimizable, exampleData, monitor)
>>>>>>> 799686ff

## main parameters
engine.numIterations = 7000
engine.positionOrder = 'random'  # 'sequential' or 'random'
engine.propagator = 'scaledPolychromeASP'  # Fraunhofer Fresnel ASP scaledASP polychromeASP scaledPolychromeASP
engine.betaProbe = 0.05
engine.betaObject = 0.75

## engine specific parameters:
engine.zPIEgradientStepSize = 100  # gradient step size for axial position correction (typical range [1, 100])

## switches
engine.probePowerCorrectionSwitch = False
engine.modulusEnforcedProbeSwitch = False
engine.comStabilizationSwitch = False
engine.orthogonalizationSwitch = False
engine.orthogonalizationFrequency = 10
engine.fftshiftSwitch = False
engine.intensityConstraint = 'standard'  # standard fluctuation exponential poission
engine.absorbingProbeBoundary = False
engine.objectContrastSwitch = False
engine.absObjectSwitch = False
engine.backgroundModeSwitch = False
engine.couplingSwitch = True
engine.couplingAleph = 1

engine.doReconstruction()


# now save the data
# optimizable.saveResults('reconstruction.hdf5')

<|MERGE_RESOLUTION|>--- conflicted
+++ resolved
@@ -21,11 +21,7 @@
 exampleData = ExperimentalData()
 
 import os
-<<<<<<< HEAD
-fileName = 'Multiwave_USAF.hdf5'  # WFSpoly   WFS_SingleWave  WFS_9Wave simuRecent  Lenspaper
-=======
 fileName = 'WFS_HHG.hdf5'  #  simuRecent  Lenspaper WFS_1_bin4 WFS_fundamental
->>>>>>> 799686ff
 filePath = getExampleDataFolder() / fileName
 
 exampleData.loadData(filePath)
@@ -124,23 +120,11 @@
 # engine = ePIE.ePIE_GPU(optimizable, exampleData, monitor)
 # engine = ePIE.ePIE(optimizable, exampleData, monitor)
 # mPIE
-<<<<<<< HEAD
-# engine = mPIE.mPIE_GPU(optimizable, exampleData, monitor)
-engine = mPIE.mPIE(optimizable, exampleData, monitor)
-# zPIE
-# engine = zPIE.zPIE_GPU(optimizable, exampleData, monitor)
-# engine = zPIE.zPIE(optimizable, exampleData, monitor)
-# engine.zPIEgradientStepSize = 200
-# e3PIE
-# engine = e3PIE.e3PIE_GPU(optimizable, exampleData, monitor)
-# engine = e3PIE.e3PIE(optimizable, exampleData, monitor)
-=======
 engine = mPIE.mPIE_GPU(optimizable, exampleData, monitor)
 # engine = mPIE.mPIE(optimizable, exampleData, monitor)
 # multiPIE
 # engine = multiPIE.multiPIE_GPU(optimizable, exampleData, monitor)
 # engine = multiPIE.multiPIE(optimizable, exampleData, monitor)
->>>>>>> 799686ff
 
 ## main parameters
 engine.numIterations = 7000
