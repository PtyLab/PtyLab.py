from fracPy.utils.gpuUtils import transfer_fields_to_cpu, transfer_fields_to_gpu
import numpy as np
try:
    import pyqtgraph as pg
except ImportError:
    print('Cannot use pyqtgraph')
import matplotlib.pyplot as plt
# from pathlib import Path
import logging
# import tables
from fracPy.io import readHdf5
# from fracPy.io import readExample
from fracPy.utils.visualisation import show3Dslider
from fracPy.utils.visualisation import setColorMap
from fracPy.utils.gpuUtils import getArrayModule, transfer_fields_to_gpu, transfer_fields_to_cpu


class ExperimentalData:
    """
    This is a container class for all the data associated with the ptychography reconstruction.
    It only holds attributes that are the same for every type of reconstruction.
    """

    def __init__(self, filename=None, operationMode='CPM'):
        self.logger = logging.getLogger('ExperimentalData')
        self.logger.debug('Initializing ExperimentalData object')

        self.operationMode = operationMode        # operationMode: 'CPM' or 'FPM', default is CPM is not given
        self._setFields()
        if filename is not None:
            self.loadData(filename)

        # which fields have to be transferred if GPU operation is required?
        # not all of them are always used, but the class will determine by itself which ones are
        # required
        self.fields_to_transfer = [
            'emptyBeam',
            'ptychogram',
            'ptychogramDownsampled',
            'W',  # for aPIE
        ]

    def _setFields(self):
        """
        Set the required and optional fields for ptyLab to work.
        ALL VALUES MUST BE IN METERS.
        """
        # These are the fields required for ptyLab to work (depending on the operationMode)
        if self.operationMode == 'CPM':
            self.requiredFields = [
                'ptychogram',  # 3D image stack
                'wavelength',  # illumination lambda
                'encoder',  # diffracted field positions
                'dxd',  # pixel size
                'zo'  # sample to detector distance
            ]
            self.optionalFields = [
                'entrancePupilDiameter',  # used in CPM as the probe diameter
                'spectralDensity',  # CPM parameters: different wavelengths required for polychromatic ptychography
                'theta',  # CPM parameters: reflection tilt angle, required for
                'emptyBeam' # image of the probe
            ]

        elif self.operationMode == 'FPM':
            self.requiredFields = [
                'ptychogram',  # 3D image stack
                'wavelength',  # illumination lambda
                'encoder',  # diffracted field positions
                'dxd',  # detector pixel size
                'zled',  # LED to sample distance
                'magnification',  # magnification, used for FPM computations of dxp
            ]
            self.optionalFields = [
                # entrance pupil diameter, defined in lens-based microscopes as the aperture diameter, reqquired for FPM
                # 'entrancePupilDiameter'
                'NA', # numerical aperture of the microscope
            ]
        else:
            raise ValueError('operationMode is not properly set, choose "CPM" or "FPM"')



    def loadData(self, filename=None):
        """
        Load data specified in filename.
        :type filename: str or Path
            Filename of dataset. There are three additional options:
                - example:simulation_cpm will load an example cmp dataset.
                - example:simulation_fpm will load an example fpm dataset.
                - test:nodata will load an essentially empty object
        :param python_order: bool
                Weather to change the input order of the files to match python convention.
                 Only in very special cases should this be false.
        :return:
        """
        import os
        if not os.path.exists(filename) and str(filename).startswith('example:'):
            self.filename = filename
            from fracPy.io.readExample import examplePath
            self.filename = examplePath(filename)  # readExample(filename, python_order=True)
        else:
            self.filename = filename

        # 1. check if the dataset contains what we need before loading
        readHdf5.checkDataFields(self.filename, self.requiredFields)
        # 2. load dictionary. Only the values specified by 'requiredFields'
        # in readHdf.py file were loaded
        measurementDict = readHdf5.loadInputData(self.filename, self.requiredFields, self.optionalFields)
        # 3. 'requiredFields' will be the attributes that must be set
        attributesToSet = measurementDict.keys()
        # 4. set object attributes as the essential data fields
        # self.logger.setLevel(logging.DEBUG)
        for a in attributesToSet:
            # make sure that property is not an attribtue
            attribute = str(a)
            if not isinstance(getattr(type(self), attribute, None), property):
                setattr(self, attribute, measurementDict[a])
            self.logger.debug('Setting %s', a)

        self._setData()
<<<<<<< HEAD
        # last step, just to be sure that it's the last thing we do: set orientation
        # this has to be last as it can actually change the data in self.ptychogram
        # depending on the orientation
        self.setOrientation(readHdf5.getOrientation(self.filename))
=======
        print('Setting orientation')
        self.setOrientation(readHdf5.getOrientation(self.filename))
        print('Setting orientation')

>>>>>>> 3fbfb270



    def setOrientation(self, orientation):
        """
        Sets the correct orientation. This function follows the ptypy convention.

        If orientation is None, it won't change the current orientation.
        """
<<<<<<< HEAD
        if orientation is None: # do not update.
=======
        print(f'Setting orientation to {orientation}')
        if orientation is None:
>>>>>>> 3fbfb270
            return
        if not isinstance(orientation, int):
            raise TypeError("Orientation value is not valid.")
        if orientation == 0: # don't change anything
            pass
        if orientation == 1:
            # Invert column
            self.ptychogram = np.fliplr(self.ptychogram)
        elif orientation == 2:
            # Invert rows
            self.ptychogram = np.flipud(self.ptychogram)
        elif orientation == 3:
            # invert columns and rows
            self.ptychogram = np.fliplr(self.ptychogram)
            self.ptychogram = np.flipud(self.ptychogram)
        elif orientation == 4:
            # Transpose 
            self.ptychogram = np.transpose(self.ptychogram, (0, 2, 1)) 
        elif orientation == 5:
            self.ptychogram = np.transpose(self.ptychogram, (0, 2, 1)) 
            self.ptychogram = np.fliplr(self.ptychogram)
        elif orientation == 6:
            self.ptychogram = np.transpose(self.ptychogram, (0, 2, 1)) 
            self.ptychogram = np.flipud(self.ptychogram)
        elif orientation == 7:
            self.ptychogram = np.transpose(self.ptychogram, (0, 2, 1)) 
            self.ptychogram = np.fliplr(self.ptychogram)
            self.ptychogram = np.flipud(self.ptychogram)

        else:
            raise ValueError(f'Orientation {orientation} is not implemented')


    def _setData(self):

        # Set the detector coordinates
        self.Nd = self.ptychogram.shape[-1]
        # Detector coordinates 1D
        self.xd = np.linspace(-self.Nd/2, self.Nd/2, np.int(self.Nd))*self.dxd
        # Detector coordinates 2D
        self.Xd, self.Yd = np.meshgrid(self.xd, self.xd)
        # Detector size in SI units
        self.Ld = self.Nd * self.dxd

        # number of Frames
        self.numFrames = self.ptychogram.shape[0]
        # probe energy at each position
        self.energyAtPos = np.sum(abs(self.ptychogram), (-1, -2))
        # maximum probe power
        self.maxProbePower = np.sqrt(np.max(np.sum(self.ptychogram, (-1, -2))))


    def showPtychogram(self):
        """
        show ptychogram.
        """
        xp = getArrayModule(self.ptychogram)
<<<<<<< HEAD
        print(f'Min max ptychogram: {np.min(self.ptychogram)}, {self.ptychogram.max()}')
        log_ptychogram = xp.log10(
            xp.swapaxes(
                np.clip(self.ptychogram.astype(np.float),0, None),
                1,2)+1)
        print(f'Min max ptychogram: {np.min(log_ptychogram)}, {log_ptychogram.max()}')
        show3Dslider(log_ptychogram)

=======
        show3Dslider(xp.log10(np.clip(xp.swapaxes(self.ptychogram, 1,2)+1, 1e-3, None)))
        print('Maximum count in ptychogram is %d'%(np.max(self.ptychogram)))  #todo: make this the title
>>>>>>> 3fbfb270

    def _move_data_to_cpu(self):
        """ Move all required data to the CPU """
        transfer_fields_to_cpu(self, self.fields_to_transfer, self.logger)

    def _move_data_to_gpu(self):
        """ Move all required fata to the GPU"""
        transfer_fields_to_gpu(self, self.fields_to_transfer, self.logger)<|MERGE_RESOLUTION|>--- conflicted
+++ resolved
@@ -79,7 +79,6 @@
             raise ValueError('operationMode is not properly set, choose "CPM" or "FPM"')
 
 
-
     def loadData(self, filename=None):
         """
         Load data specified in filename.
@@ -118,17 +117,10 @@
             self.logger.debug('Setting %s', a)
 
         self._setData()
-<<<<<<< HEAD
         # last step, just to be sure that it's the last thing we do: set orientation
         # this has to be last as it can actually change the data in self.ptychogram
         # depending on the orientation
         self.setOrientation(readHdf5.getOrientation(self.filename))
-=======
-        print('Setting orientation')
-        self.setOrientation(readHdf5.getOrientation(self.filename))
-        print('Setting orientation')
-
->>>>>>> 3fbfb270
 
 
 
@@ -138,12 +130,7 @@
 
         If orientation is None, it won't change the current orientation.
         """
-<<<<<<< HEAD
         if orientation is None: # do not update.
-=======
-        print(f'Setting orientation to {orientation}')
-        if orientation is None:
->>>>>>> 3fbfb270
             return
         if not isinstance(orientation, int):
             raise TypeError("Orientation value is not valid.")
@@ -201,7 +188,6 @@
         show ptychogram.
         """
         xp = getArrayModule(self.ptychogram)
-<<<<<<< HEAD
         print(f'Min max ptychogram: {np.min(self.ptychogram)}, {self.ptychogram.max()}')
         log_ptychogram = xp.log10(
             xp.swapaxes(
@@ -210,10 +196,6 @@
         print(f'Min max ptychogram: {np.min(log_ptychogram)}, {log_ptychogram.max()}')
         show3Dslider(log_ptychogram)
 
-=======
-        show3Dslider(xp.log10(np.clip(xp.swapaxes(self.ptychogram, 1,2)+1, 1e-3, None)))
-        print('Maximum count in ptychogram is %d'%(np.max(self.ptychogram)))  #todo: make this the title
->>>>>>> 3fbfb270
 
     def _move_data_to_cpu(self):
         """ Move all required data to the CPU """
