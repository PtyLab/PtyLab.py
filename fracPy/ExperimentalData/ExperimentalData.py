import numpy as np
import pyqtgraph as pg
import matplotlib.pyplot as plt
# from pathlib import Path
import logging
# import tables
from fracPy.io import readHdf5
# from fracPy.io import readExample
from fracPy.utils.visualisation import show3Dslider
from fracPy.utils.visualisation import setColorMap
from fracPy.utils.gpuUtils import getArrayModule


class ExperimentalData:
    """
    This is a container class for all the data associated with the ptychography reconstruction.
    It only holds attributes that are the same for every type of reconstruction.
    Things that belong to a particular type of reconstructor are stored in the .params class of that particular reconstruction.
    """

    def __init__(self, filename=None):
        self.logger = logging.getLogger('ExperimentalData')
        self.logger.debug('Initializing ExperimentalData object')

        self._initializeAttributes()
        self.filename = filename
        if filename is not None:
            self.loadData(filename)

    def _initializeAttributes(self):
        """
        Initialize all the attributes to PtyLab.
        """
        # operation
        self.operationMode = None  # 'FPM' or 'CPM': defines operation mode(FP / CP: Fourier / conventional ptychography)

        # physical properties
        self.entrancePupilDiameter = None
        self.spectralDensity = None  # spectral density is required for polychromatic operation. self.wavelength = min(self.spectralDensity)
        self.binningFactor = None  # binning factor that was applied to raw data
        self.padFactor = None
        self.magnificaiton = None
        self.dxp = None
        self.No = None
        self.ptychogramUntransformed = None
        self.positions0 = None
        # decide whether the positions will be recomputed each time they are called or whether they will be fixed
        # without the switch, positions are computed from the encoder values
        # with the switch calling exampleData.positions will return positions0
        self.fixedPositions = False
        # positions0 and positions are pixel number, encoder is in meter,
        # positions0 stores the original scan grid, positions is defined as property, automatically updated with dxo

        # python-only
        self._on_gpu = False # Sets wether things are on the GPU or not


    def loadData(self, filename=None, python_order=True):
        """
        Load data specified in filename.
        
        :type filename: str or Path
            Filename of dataset. There are three additional options:
                - example:simulationTiny will load a tiny simulation.
                - example:fpm_dataset will load an example fpm dataset.
                - test:nodata will load an essentially empty object
        :param python_order: bool
                Weather to change the input order of the files to match python convention.
                 Only in very special cases should this be false.
        :return:
        """
        import os
        if not os.path.exists(filename) and str(filename).startswith('example:'):
            # Todo @dbs660 Fix this so it works again
            self.filename = filename
            from fracPy.io.readExample import examplePath
            self.filename = examplePath(filename)  # readExample(filename, python_order=True)
        else:
            self.filename = filename

        # 1. check if the dataset contains what we need before loading
        readHdf5.checkDataFields(self.filename)
        # 2. load dictionary. Only the values specified by 'required_fields'
        # in readHdf.py file were loaded
        measurement_dict = readHdf5.loadInputData(self.filename)
        # 3. 'required_fields' will be the attributes that must be set
        attributes_to_set = measurement_dict.keys()
        # 4. set object attributes as the essential data fields
        # self.logger.setLevel(logging.DEBUG)
        for a in attributes_to_set:
            
            # make sure that property is not an  attribtue
            attribute = str(a)
            if not isinstance(getattr(type(self), attribute, None), property):
                setattr(self, attribute, measurement_dict[a])
            self.logger.debug('Setting %s', a)

        self._setGrid()
        # self._checkData()

    def _setGrid(self):
        """
        Set the probe pixel size (by default far-field ptychography), and the object pixel number,
        which determines all calculation grid for the probe and object.
        """
        if self.dxp is None:
            self.dxp = self.wavelength * self.zo / self.Ld
        if self.No is None:
            self.No = 2**11
        if self.positions0 is None:
            self.positions0 = self.positions.copy()
        if self.spectralDensity is None:
<<<<<<< HEAD
            self.spectralDensity = [self.wavelength]
        if self.ptychogramUntransformed is None:
            self.ptychogramUntransformed = self.ptychogram.copy()
=======
            self.spectralDensity = np.array(self.wavelength)
        if isinstance(self.spectralDensity, np.ndarray):
            self.spectralDensity = np.atleast_1d(np.squeeze(self.spectralDensity))
>>>>>>> 10fd87ab


    # def _checkData(self):
    #     """
    #     Check that at least all the data we need has been initialized.
    #     :return: None
    #     :raise: ValueError when one of the required fields are missing.
    #     """
    #     if self.ptychogram is None:
    #         raise ValueError('ptychogram is not loaded correctly.')


    def showPtychogram(self):
        """
        show ptychogram.
        """
        xp = getArrayModule(self.ptychogram)
        show3Dslider(xp.log10(xp.swapaxes(self.ptychogram, 1,2)+1))
        print('Maximum count in ptychogram is %d'%(np.max(self.ptychogram)))


    # Set attributes using @property operators: they are set automatically with the functions defined by the
    # @property operators

    # Detector property list
    @property
    def xd(self):
        """ Detector coordinates 1D """
        try:
            return np.linspace(-self.Nd/2, self.Nd/2-1, np.int(self.Nd))*self.dxd
        except AttributeError as e:
            raise AttributeError(e, 'pixel number "Nd" and/or pixel size "dxd" not defined yet')

    @property
    def Xd(self):
        """ Detector coordinates 2D """
        Xd, Yd = np.meshgrid(self.xd, self.xd)
        return Xd

    @property
    def Yd(self):
        """ Detector coordinates 2D """
        Xd, Yd = np.meshgrid(self.xd, self.xd)
        return Yd

    @property
    def Ld(self):
        """ Detector size in SI units. """
        try:
            return self.Nd * self.dxd
        except AttributeError as e:
            raise AttributeError(e, 'pixel number "Nd" and/or pixel size "dxd" not defined yet')
    
    @property
    def Np(self):
        """Probe pixel numbers"""
        Np = self.Nd
        return Np

    @property
    def Lp(self):
        """ probe size in SI units """
        Lp = self.Np * self.dxp
        return Lp

    @property
    def xp(self):
        """ Probe coordinates 1D """
        try:
            return np.linspace(-self.Np/2,self.Np/2-1, np.int(self.Np))*self.dxp
        except AttributeError as e:
            raise AttributeError(e, 'probe pixel number "Np" and/or probe sampling "dxp" not defined yet')

    @property
    def Xp(self):
        """ Probe coordinates 2D """
        Xp, Yp = np.meshgrid(self.xp, self.xp)
        return Xp

    @property
    def Yp(self):
        """ Probe coordinates 2D """
        Xp, Yp = np.meshgrid(self.xp, self.xp)
        return Yp

    @property
    def numFrames(self):
        return self.ptychogram.shape[0]

    # Object property list
    @property
    def dxo(self):
        """ object pixel size, always equal to probe pixel size."""
        dxo = self.dxp
        return dxo

    @property
    def Lo(self):
        """ Field of view (entrance pupil plane) """
        return self.No * self.dxo

    @property
    def xo(self):
        """ object coordinates 1D """
        try:
            return np.linspace(-self.No/2,self.No/2-1, np.int(self.No))*self.dxo
        except AttributeError as e:
            raise AttributeError(e, 'object pixel number "No" and/or pixel size "dxo" not defined yet')

    @property
    def Xo(self):
        """ Object coordinates 2D """
        Xo, Yo = np.meshgrid(self.xo, self.xo)
        return Xo

    @property
    def Yo(self):
        """ Object coordinates 2D """
        Xo, Yo = np.meshgrid(self.xo, self.xo)
        return Yo

    @property
    def positions(self):
        """estimated positions in pixel numbers(real space for CPM, Fourier space for FPM)
        note: Positions are given in row-column order and refer to the
        pixel in the upper left corner of the respective data matrix;
        -1st example: suppose the 2nd row of positions0 is [3, 4] and the
        operation mode is 'CPM'. That implies that the second intensity
        in the spectrogram updates an object patch that has
        its left uppper corner pixel at the pixel coordinates [3, 4]
        -2nd example: suppose the 2nd row of positions0 is [3, 4] and the
        operation mode is 'FPM'. That implies that the second intensity
        in the spectrogram is updates a patch which has pixel coordinates
        [3,4] in the high-resolution Fourier transform
        """
        if self.fixedPositions:
            return self.positions0
        else:
            if self.operationMode == 'FPM':
                conv = -(1/self.wavelength) * self.dxo * self.Np
                positions = np.round(conv * self.encoder / np.sqrt(self.encoder[:,0]**2 + self.encoder[:,1]**2 + self.zo**2)[...,None])
            else:
                positions = np.round(self.encoder/self.dxo)  # encoder is in m, positions0 and positions are in pixels
            positions = positions + self.No//2 - self.Np//2
            return positions.astype(int)

    # system property list
    @property
    def NAd(self):
        """ Detection NA"""
        NAd = self.Ld/(2*self.zo)
        return NAd

    @property
    def DoF(self):
        """expected Depth of field"""
        DoF = self.wavelength / self.NAd ** 2
        return DoF


if __name__ == '__main__':
    app = pg.mkQApp()
    e = ExperimentalData('example:simulation_ptycho')
    e.showPtychogram()
    app.exec_()
<|MERGE_RESOLUTION|>--- conflicted
+++ resolved
@@ -88,7 +88,7 @@
         # 4. set object attributes as the essential data fields
         # self.logger.setLevel(logging.DEBUG)
         for a in attributes_to_set:
-            
+
             # make sure that property is not an  attribtue
             attribute = str(a)
             if not isinstance(getattr(type(self), attribute, None), property):
@@ -110,15 +110,9 @@
         if self.positions0 is None:
             self.positions0 = self.positions.copy()
         if self.spectralDensity is None:
-<<<<<<< HEAD
             self.spectralDensity = [self.wavelength]
         if self.ptychogramUntransformed is None:
             self.ptychogramUntransformed = self.ptychogram.copy()
-=======
-            self.spectralDensity = np.array(self.wavelength)
-        if isinstance(self.spectralDensity, np.ndarray):
-            self.spectralDensity = np.atleast_1d(np.squeeze(self.spectralDensity))
->>>>>>> 10fd87ab
 
 
     # def _checkData(self):
@@ -171,7 +165,7 @@
             return self.Nd * self.dxd
         except AttributeError as e:
             raise AttributeError(e, 'pixel number "Nd" and/or pixel size "dxd" not defined yet')
-    
+
     @property
     def Np(self):
         """Probe pixel numbers"""
@@ -264,6 +258,9 @@
                 positions = np.round(self.encoder/self.dxo)  # encoder is in m, positions0 and positions are in pixels
             positions = positions + self.No//2 - self.Np//2
             return positions.astype(int)
+        # positions = np.round(self.encoder/self.dxo)  # encoder is in m, positions0 and positions are in pixels
+        # positions = positions + self.No//2 - self.Np//2
+        # return positions.astype(int)
 
     # system property list
     @property
