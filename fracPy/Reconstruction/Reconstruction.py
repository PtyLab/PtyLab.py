import time
import numpy as np
from fracPy.ExperimentalData.ExperimentalData import ExperimentalData
from copy import copy
import logging
import h5py

# logging.basicConfig(level=logging.DEBUG)
from fracPy.Regularizers import TV_at, TV
from fracPy.utils.OPRP import OPRP_storage
from fracPy.utils.initializationFunctions import initialProbeOrObject
from fracPy.utils.gpuUtils import (
    transfer_fields_to_cpu,
    transfer_fields_to_gpu,
    getArrayModule,
    isGpuArray,
)
from fracPy import Params
from fracPy.utils.gpuUtils import asNumpyArray


def calculate_pixel_positions(encoder_corrected, dxo, No, Np, asint):
    """
    Calculate the pixel positions.
    """
    positions = np.round(
        encoder_corrected / dxo
    )  # encoder is in m, positions0 and positions are in pixels
    positions = positions + No // 2 - Np // 2
    if asint:
        positions = positions.astype(int)
    return positions


class Reconstruction(object):
    """
    This object will contain all the things that can be modified by a reconstruction.

    In itself, it's little more than a data holder. It is initialized with an ExperimentalData object.

    Some parameters which are "immutable" within the ExperimentalData can be modified
    (e.g. zo modification by zPIE during the reconstruction routine). All of them
    are defined in the listOfReconstructionProperties
    """

    # Note: zo, the sample-detector distance, is always read.
    listOfReconstructionPropertiesCPM = [
        "wavelength",
        # 'zo',
        "dxd",
        "theta",
        "spectralDensity",
        "entrancePupilDiameter",
    ]
    listOfReconstructionPropertiesFPM = [
<<<<<<< HEAD
            'wavelength',
            # 'zo',
            'dxd',
            'zled',
            'NA'
        ]
=======
        "wavelength",
        # 'zo',
        "dxd",
        "zled",
        "dxp",
        "entrancePupilDiameter",
    ]
>>>>>>> 25c88514

    def __init__(self, data: ExperimentalData, params: Params):

        self.zMomentum = 0
        self.wavelength = None
        self._zo = None
        self.dxd = None
        self.theta = None

        # positions including possible misalignment correction
        self.encoder_corrected = None

        self.logger = logging.getLogger("Reconstruction")
        self.data = data
        self.params = params
        self.probe_storage = OPRP_storage(self.params.OPRP_nmodes)
        self.copyAttributesFromExperiment(data)
        self.computeParameters()
        self.initializeSettings()

        # list of the fields that have to be transfered back and forth from the GPU
        self.possible_GPU_fields = [
            "probe",
            "object",
            "probeBuffer",
            "objectBuffer",
            "probeMomentum",
            "objectMomentum",
            "detectorError",
            "background",
            "purityProbe",
            "purityObject",
            "reference",
        ]

    def copyAttributesFromExperiment(self, data: ExperimentalData):
        """
        Copy all the attributes from the experiment that are in listOfReconstructionProperties (CPM or FPM)
        """
        self.logger.debug("Copying attributes from Experimental Data")
        if self.data.operationMode == "CPM":
            listOfReconstructionProperties = self.listOfReconstructionPropertiesCPM
        elif self.data.operationMode == "FPM":
            listOfReconstructionProperties = self.listOfReconstructionPropertiesFPM
        for key in listOfReconstructionProperties:
            self.logger.error("Copying attribute %s", key)
            # setattr(self, key, copy(np.array(getattr(data, key))))
            setattr(self, key, copy(getattr(data, key)))

        # set the distance, this has to be last
        self.zo = getattr(data, "zo")

        # set the original positions
        if self.encoder_corrected is None:
            self.encoder_corrected = data.encoder.copy()

    def reset_positioncorrection(self):
        """ Reset the position corrections. """
        self.encoder_corrected = self.data.encoder.copy()

    @property
    def zo(self):
        """Distance from sample to detector. Also updates all derived qualities. """
        return self._zo

    @zo.setter
    def zo(self, new_value):
        self.logger.info(f"Changing sample-detector distance to {new_value}")
        self._zo = new_value
        if self.data.operationMode == "CPM":
            self.dxp = self.wavelength * self._zo / self.Ld
        elif self.data.operationMode == "FPM":
            self.dxp = self.dxd / self.data.magnification

    def computeParameters(self):
        """
        compute parameters that can be altered by the user later.
        """

        if self.data.operationMode == "CPM":
            # CPM dxp (depending on the propagatorType, if none given, assum Fraunhofer/Fresnel)
            # self.dxp = self.wavelength * self._zo / self.Ld
            # if entrancePupilDiameter is not provided in the hdf5 file, set it to be one third of the probe FoV.
            if isinstance(self.entrancePupilDiameter, type(None)):
<<<<<<< HEAD
                self.entrancePupilDiameter = self.Lp / 3
=======
                self.entrancePupilDiameter = (self.Lp / 3).copy()
>>>>>>> 25c88514
            # if spectralDensity is not provided in the hdf5 file, set it to be a 1d array of the wavelength
            if isinstance(self.spectralDensity, type(None)):
                # this is a confusing name, it should be the wavelengths, not the intensity of the different
                # wavelengths
                self.spectralDensity = np.atleast_1d(self.wavelength)

        elif self.data.operationMode == "FPM":
            # FPM dxp (different from CPM due to lens-based systems)
            self.dxp = self.dxd / self.data.magnification
            # if NA is not provided in the hdf5 file, set Fourier pupil entrance diameter it to be half of the Fourier space FoV.
            # then estimate the NA from the pupil diameter in the Fourier plane
            if isinstance(self.NA, type(None)):
                self.entrancePupilDiameter = self.Lp/2
                self.NA = self.entrancePupilDiameter * self.wavelength / (2 * self.dxp**2 * self.Np)
            else:
                # compute the pupil radius in the Fourier plane
                self.entrancePupilDiameter = 2 * self.dxp**2 * self.Np * self.NA / self.wavelength

        # set object pixel numbers
        self.No = (
            self.Np * 2 ** 2
        )  # unimportant but leave it here as it's required for self.positions
        # we need space for the probe as well, on both sides that would be half the probe
        range_pixels = np.max(self.positions, axis=0) - np.min(self.positions, axis=0)
        # print(range_pixels)
        range_pixels = np.max(range_pixels) + self.Np * 2
        if range_pixels % 2 == 1:
            range_pixels += 1
        self.No = np.max([self.Np, range_pixels])

    def make_alignment_plot(self, saveit=False):
        import time

        t0 = time.time()
        p_new = self.positions.T
        p_old = self.positions0.T

        from bokeh.plotting import figure, output_file, save
        from bokeh.layouts import row

        from pathlib import Path

        if saveit:
            output = Path("plots/alignment.html")
            output.parent.mkdir(exist_ok=True)
            # set output to static HTML file

            output_file(filename=output, title="Static HTML file", mode="inline")

        # create a new plot with a specific size
        p = figure(
            sizing_mode="stretch_width",
            max_width=500,
            height=500,
            title=f'alignment (updated {time.strftime("%Y%h%d, %H:%M:%S")})',
        )
        p.match_aspect = True
        square = p.square(
            p_old[0], p_old[1], fill_color="yellow", size=5, legend_label="original"
        )
        # add a circle renderer for the new points
        circle = p.circle(
            p_new[0], p_new[1], fill_color="red", size=5, legend_label="new"
        )

        p.xaxis.axis_label = "Position x [um]"
        p.yaxis.axis_label = "Position y [um]"

        p2 = None
        p3 = None
        p4 = None

        figsize = 500  # px

        if hasattr(self, "zHistory"):  # display the plot of the defocus
            p2 = figure(
                sizing_mode="stretch_width",
                max_width=figsize,
                height=figsize,
                title="focus history",
            )
            p2.circle(np.arange(len(self.zHistory)), np.array(self.zHistory) * 1e3)
            p2.xaxis.axis_label = "Iteration #"
            p2.yaxis.axis_label = "Position [mm]"
            # p = vplot(p, p2)

        if hasattr(self, "merit"):  # display the merit as well for defocii
            p3 = figure(
                sizing_mode="stretch_width",
                max_width=figsize,
                height=figsize,
                title="merit TV",
            )
            p3.circle(self.dz * 1e3, np.array(self.merit), legend_label="original")
            p3.square(
                -self.dz * 1e3,
                np.array(self.merit),
                legend_label="mirrored",
                color="red",
            )
            p3.xaxis.axis_label = "Defocus [mm]"
            p3.yaxis.axis_label = "Score [a.u.]"
            # p = vplot(p, p3)
        if hasattr(self, "TV_history"):
            if len(self.TV_history) >= 1:
                p4 = figure(
                    sizing_mode="stretch_width",
                    max_width=figsize,
                    height=figsize,
                    title="TV history",
                )
                p4.square(np.arange(len(self.TV_history)), self.TV_history)
                p4.xaxis.axis_label = "Iteration"
                p4.yaxis.axis_label = "TV score"
        # only add the plots that are available
        p_list = filter(lambda x: x is not None, [p, p2, p4, p3])
        p = row(*p_list)

        if saveit:
            save(p,)
        t1 = time.time()
        print(f"Alignment display took {t1-t0} secs")
        return p

    def initializeSettings(self):
        """
        Initialize the attributes that have to do with a reconstruction
        or experimentalData fields which will become "reconstruction"

        This method just sets the settings. It sets the what kind of initial guess should be used for initialObject
        and initialProbe but it does not compute them yet. That will be done by calling initializeObjectProbe()

        :return:
        """
        # create a 6D object where which allows to have:
        # 1. polychromatic = nlambda
        # 2. mixed state object - nosm
        # 3. mixed state probe - npsm
        # 4. multislice object (thick) - nslice
        self.nlambda = 1
        self.nosm = 1
        self.npsm = 1
        self.nslice = 1

        # beam and object purity (# default initial value for plots.)
        self.purityProbe = 1
        self.purityObject = 1

        self.positions0 = self.positions.copy()

        if self.data.operationMode == "FPM":
            self.initialObject = "upsampled"
            self.initialProbe = "circ"
        elif self.data.operationMode == "CPM":
            self.initialProbe = "circ"
            self.initialObject = "ones"
        else:
            self.initialProbe = "circ"
            self.initialObject = "ones"
<<<<<<< HEAD

    def prepare_probe(self, i):
        """ Replace probe with the i-th TSVD estimate.

=======

    def prepare_probe(self, i):
        """ Replace probe with the i-th TSVD estimate.

>>>>>>> 25c88514
        This function is used in OPRP
        """
        raise NotImplementedError()

    def initializeObjectProbe(self):

        # initialize object and probe
        self.initializeObject()
        self.initializeProbe()

        # set object and probe objects
        self.object = self.initialGuessObject.copy()
        self.probe = self.initialGuessProbe.copy()

    def initializeObject(self, type_of_init=None):
        if type_of_init is not None:
            self.initialObject = type_of_init
        self.logger.info("Initial object set to %s", self.initialObject)
        self.shape_O = (
            self.nlambda,
            self.nosm,
            1,
            self.nslice,
            np.int(self.No),
            np.int(self.No),
        )
        self.initialGuessObject = initialProbeOrObject(
            self.shape_O, self.initialObject, self, self.logger
        ).astype(np.complex64)

        # self.initialGuessObject *= 1e-2

    def initializeProbe(self, force=False):
        self.logger.info("Initial probe set to %s", self.initialProbe)
        self.shape_P = (
            self.nlambda,
            1,
            self.npsm,
            self.nslice,
            np.int(self.Np),
            np.int(self.Np),
        )
        if force:
            self.initialProbe = "circ"
        self.initialGuessProbe = initialProbeOrObject(
            self.shape_P, self.initialProbe, self
        ).astype(np.complex64)

    # initialize momentum, called in specific engines with momentum accelaration
    def initializeObjectMomentum(self):
        self.objectMomentum = np.zeros_like(self.initialGuessObject)

    def initializeProbeMomentum(self):
        self.probeMomentum = np.zeros_like(self.initialGuessProbe)

    def load(self, filename):
        """Load the results given by saveResults. """
        with h5py.File(filename, "r") as archive:

            self.probe = np.array(archive["probe"])
            self.object = np.array(archive["object"])
            self.error = np.array(archive["error"])
            self.wavelength = np.array(archive["wavelength"])
            self.dxp = np.array(archive["dxp"])
            self.purityProbe = np.array(archive["purityProbe"])
            self.purityObject = np.array(archive["purityObject"])
            self.zo = np.array(archive["zo"])
            if "theta" in archive.keys():
                self.theta = np.array(archive["theta"])

    def saveResults(self, fileName="recent", type="all", squeeze=False):

        allowed_save_types = ["all", "object", "probe"]
        if type not in allowed_save_types:
            raise NotImplementedError(
                f"Only {allowed_save_types} are allowed keywords for type"
            )
        if not squeeze:
            squeezefun = lambda x: x
        else:
            squeezefun = np.squeeze
        if type == "all":
<<<<<<< HEAD
            if self.data.operationMode == 'CPM':
                hf = h5py.File(fileName + "_Reconstruction.hdf5", "w")
                hf.create_dataset(
                    "probe", data=self.probe, dtype="complex64"
                )
                hf.create_dataset(
                    "object", data=self.object, dtype="complex64"
=======
            with h5py.File(fileName + "_Reconstruction.hdf5", "w") as hf:
                hf.create_dataset(
                    "probe", data=squeezefun(self.probe), dtype="complex64"
                )
                hf.create_dataset(
                    "object", data=squeezefun(self.object), dtype="complex64"
>>>>>>> 25c88514
                )
                hf.create_dataset("error", data=self.error, dtype="f")
                hf.create_dataset("zo", data=self._zo, dtype="f")
                hf.create_dataset("wavelength", data=self.wavelength, dtype="f")
                hf.create_dataset("dxp", data=self.dxp, dtype="f")
                hf.create_dataset("purityProbe", data=self.purityProbe, dtype="f")
                hf.create_dataset("purityObject", data=self.purityObject, dtype="f")
                if hasattr(self, "theta"):
                    if self.theta != None:
<<<<<<< HEAD
                        hf.create_dataset("theta", data=self.theta, dtype='f')

            if self.data.operationMode == 'FPM':
                hf = h5py.File(fileName + '_Reconstruction.hdf5', 'w')
                hf.create_dataset('probe', data=self.probe, dtype='complex64')
                hf.create_dataset('object', data=self.object, dtype='complex64')
                hf.create_dataset('error', data=self.error, dtype='f')
                hf.create_dataset('zled', data=self.zled, dtype='f')
                hf.create_dataset('wavelength', data=self.wavelength, dtype='f')
                hf.create_dataset('dxp', data=self.dxp, dtype="f")
=======
                        hf.create_dataset("theta", data=self.theta, dtype="f")
>>>>>>> 25c88514
        elif type == "probe":
            with h5py.File(fileName + "_probe.hdf5", "w") as hf:
                hf.create_dataset(
                    "probe", data=squeezefun(self.probe), dtype="complex64"
                )
        elif type == "object":
            with h5py.File(fileName + "_object.hdf5", "w") as hf:
                hf.create_dataset(
                    "object", data=squeezefun(self.object), dtype="complex64"
                )
        print("The reconstruction results (%s) have been saved" % type)

    # detector coordinates
    @property
    def Nd(self):
        return self.data.ptychogram.shape[1]

    @property
    def xd(self):
        """ Detector coordinates 1D """
        return np.linspace(-self.Nd / 2, self.Nd / 2, np.int(self.Nd)) * self.dxd

    @property
    def Xd(self):
        """ Detector coordinates 2D """
        Xd, Yd = np.meshgrid(self.xd, self.xd)
        return Xd

    @property
    def Yd(self):
        """ Detector coordinates 2D """
        Xd, Yd = np.meshgrid(self.xd, self.xd)
        return Yd

    @property
    def Ld(self):
        """ Detector size in SI units. """
        return self.Nd * self.dxd

    # probe coordinates
    @property
    def Np(self):
        """Probe pixel numbers"""
        Np = self.Nd
        return Np

    @property
    def Lp(self):
        """ probe size in SI units """
        Lp = self.Np * self.dxp
        return Lp

    @property
    def xp(self):
        """ Probe coordinates 1D """
        try:
            return np.linspace(-self.Np / 2, self.Np / 2, int(self.Np)) * self.dxp
        except AttributeError as e:
            raise AttributeError(
                e, 'probe pixel number "Np" and/or probe sampling "dxp" not defined yet'
            )

    @property
    def Xp(self):
        """ Probe coordinates 2D """
        Xp, Yp = np.meshgrid(self.xp, self.xp)
        return Xp

    @property
    def Yp(self):
        """ Probe coordinates 2D """
        Xp, Yp = np.meshgrid(self.xp, self.xp)
        return Yp

    # Object coordinates
    @property
    def dxo(self):
        """ object pixel size, always equal to probe pixel size."""
        dxo = self.dxp
        return dxo

    @property
    def Lo(self):
        """ Field of view (entrance pupil plane) """
        return self.No * self.dxo

    @property
    def xo(self):
        """ object coordinates 1D """
        try:
            return np.linspace(-self.No / 2, self.No / 2, np.int(self.No)) * self.dxo
        except AttributeError as e:
            raise AttributeError(
                e, 'object pixel number "No" and/or pixel size "dxo" not defined yet'
            )

    @property
    def Xo(self):
        """ Object coordinates 2D """
        Xo, Yo = np.meshgrid(self.xo, self.xo)
        return Xo

    @property
    def Yo(self):
        """ Object coordinates 2D """
        Xo, Yo = np.meshgrid(self.xo, self.xo)
        return Yo

    # scan positions in pixel
    @property
    def positions(self):
        """estimated positions in pixel numbers(real space for CPM, Fourier space for FPM)
        note: Positions are given in row-column order and refer to the
        pixel in the upper left corner of the respective data matrix;
        -1st example: suppose the 2nd row of positions0 is [3, 4] and the
        operation mode is 'CPM'. That implies that the second intensity
        in the spectrogram updates an object patch that has
        its left uppper corner pixel at the pixel coordinates [3, 4]
        -2nd example: suppose the 2nd row of positions0 is [3, 4] and the
        operation mode is 'FPM'. That implies that the second intensity
        in the spectrogram is updates a patch which has pixel coordinates
        [3,4] in the high-resolution Fourier transform
        """
        if self.data.operationMode == "FPM":
            conv = -(1 / self.wavelength) * self.dxo * self.Np
            positions = np.round(
                conv
                * self.encoder_corrected
                / np.sqrt(
                    self.encoder_corrected[:, 0] ** 2
                    + self.encoder[:, 1] ** 2
                    + self.zled ** 2
                )[..., None]
            )
        else:
            return calculate_pixel_positions(
                self.encoder_corrected, self.dxo, self.No, self.Np, asint=True
            )

    # system property list
    @property
    def NAd(self):
        """ Detection NA"""
        NAd = self.Ld / (2 * self.zo)
        return NAd

    @property
    def DoF(self):
        """expected Depth of field"""
        DoF = self.wavelength / self.NAd ** 2
        return DoF

    def _move_data_to_cpu(self):
        """
        Move all the required fields to the CPU
        :return:
        """
        transfer_fields_to_cpu(self, self.possible_GPU_fields, self.logger)

    def _move_data_to_gpu(self):
        transfer_fields_to_gpu(self, self.possible_GPU_fields, self.logger)

    def describe_reconstruction(self):
        info = f"""
        Experimental data:
        - Number of ptychograms: {self.data.ptychogram.shape}
        - Number of pixels ptychogram: {self.data.Nd}
        - Ptychogram size: {self.data.Ld*1e3} mm
        - Pixel pitch: {self.data.dxd*1e6} um
        - Scan size: {1e3*(self.data.encoder.max(axis=0) - self.data.encoder.min(axis=0))} mm 
        
        Reconstruction:
        - number of pixels: {self.No}
        - Pixel pitch: {self.dxo*1e6} um
        - Field of view: {self.Lo*1e3} mm
        - Scan size in pixels: {self.positions.max(axis=0)- self.positions.min(axis=0)}
        - Propagation distance: {self.zo * 1e3} mm
        - Probe FoV: {self.Lp*1e3} mm
        
        Derived parameters:
        - NA detector: {self.NAd}
        - DOF: {self.DoF*1e6} um
        
        """
        self.logger.info(info)
        return info

    @property
    def quadraticPhase(self):
        """ These functions are cached internally in Python and therefore no longer required. """
        raise NotImplementedError("Quadratic phase is no longer cached. ")

    @property
    def transferFunction(self):
        raise NotImplementedError("Quad phase is not longer cached")

    @property
    def Q1(self):
        raise NotImplementedError("Q1 is no longer available")

    @property
    def Q2(self):
        raise NotImplementedError("Q2 is no longer available")

    def TV_autofocus(self, params: Params, loop):

        """ Perform an autofocusing step based on optimizing the total variation.

        If not required, returns none. Otherwise, returns the value of the TV at the current z0. """
        start_time = time.time()

        if not params.TV_autofocus:
            return None, None
        if loop is not None:
            if loop % params.TV_autofocus_run_every != 0:
                return None, None

        if params.l2reg:
            self.logger.warning(
                "Both TV_autofocus and L2reg are turned on. This usually leads to poor performance. Consider disabling l2reg if the probe collapses to focal points"
            )

        d = params.TV_autofocus_range_dof
        dz = np.linspace(-1, 1, 11) * d * self.DoF

        ss = params.TV_autofocus_roi
        if isinstance(ss, list):
            # semi-smart way to set up an AOI.
            # if the coordinates are a list, expand the list for y and x
            ss = np.array(ss)
            if ss.ndim == 1:
                ss = np.repeat(ss[None], axis=0, repeats=2)

            N = self.object.shape[-1]
            sy, sx = [slice(int(s[0] * N), int(s[1] * N)) for s in ss]
        else:
            sy, sx = ss, ss

        merit, OEs = TV_at(
            self.object,
            dz,
            self.dxo,
            self.wavelength,
            (sy, sx),
            intensity_only=self.params.TV_autofocus_intensityonly,
            return_propagated=True,
        )
        # from here on we are looking at 11 data points, work on CPU
        # as it's much more convenient and faster
        feedback = np.sum(dz * merit) / np.sum(merit)
        self.zMomentum *= params.TV_autofocus_friction
        self.zMomentum += params.TV_autofocus_stepsize * feedback
        self.zo += self.zMomentum
        end_time = time.time()
        self.logger.info(f"TV autofocus took {end_time-start_time} seconds")
        # calculate the change to the probe (only works if we are using Fresnel propagation at the moment)
        if False:  # self.params.propagatorType == 'Fresnel':
            # the forward model is fft2c(esw * propagator_esw). In this case,
            # if we change the propagator, a part of the probe will be off.
            # As in general it can be quite hard to reconstruct that accurately,
            # correct the step. The aim is that as long as the object is transparent,
            # the expected intensity on the camera would not change

            xp = getArrayModule(self.probe)
            rr = xp.array(self.xp ** 2 + self.Yp ** 2)
            diff_phase = -xp.pi / (self.wavelength * self._zo) * rr
            diff_phase += xp.pi / (self.wavelength * (self._zo - self.zMomentum)) * rr
            diff_phase = xp.exp(1j * diff_phase)
            self.probe *= diff_phase

        return merit[5] / asNumpyArray(abs(self.object[..., sy, sx]).mean()), OEs[5]

    def reset_TV_autofocus(self):
        """ Reset the settings of TV autofocus. Can be useful to reset the memory effect if the steps are getting really large. """
        self.zMomentum = 0

    @property
    def TV(self):
        """ Return the TV of the object """
        return TV(self.object, 1e-2)

    def make_probe(self, positionIndex):
        """
        Update the probe if necessary. This is used for OPRP
        """
        if self.params.OPRP:
            # print('probe shape', self.probe.shape)
            self.probe = self.probe_storage.get(positionIndex)

    def push_probe_update(self, probe, positionIndex, N_ptycho):
        """Update the probe estimate based on the new probe. This is used for OPRP. """
        self.probe_storage.push(probe, positionIndex, N_ptycho)<|MERGE_RESOLUTION|>--- conflicted
+++ resolved
@@ -53,14 +53,6 @@
         "entrancePupilDiameter",
     ]
     listOfReconstructionPropertiesFPM = [
-<<<<<<< HEAD
-            'wavelength',
-            # 'zo',
-            'dxd',
-            'zled',
-            'NA'
-        ]
-=======
         "wavelength",
         # 'zo',
         "dxd",
@@ -68,7 +60,6 @@
         "dxp",
         "entrancePupilDiameter",
     ]
->>>>>>> 25c88514
 
     def __init__(self, data: ExperimentalData, params: Params):
 
@@ -153,11 +144,7 @@
             # self.dxp = self.wavelength * self._zo / self.Ld
             # if entrancePupilDiameter is not provided in the hdf5 file, set it to be one third of the probe FoV.
             if isinstance(self.entrancePupilDiameter, type(None)):
-<<<<<<< HEAD
                 self.entrancePupilDiameter = self.Lp / 3
-=======
-                self.entrancePupilDiameter = (self.Lp / 3).copy()
->>>>>>> 25c88514
             # if spectralDensity is not provided in the hdf5 file, set it to be a 1d array of the wavelength
             if isinstance(self.spectralDensity, type(None)):
                 # this is a confusing name, it should be the wavelengths, not the intensity of the different
@@ -317,17 +304,10 @@
         else:
             self.initialProbe = "circ"
             self.initialObject = "ones"
-<<<<<<< HEAD
 
     def prepare_probe(self, i):
         """ Replace probe with the i-th TSVD estimate.
 
-=======
-
-    def prepare_probe(self, i):
-        """ Replace probe with the i-th TSVD estimate.
-
->>>>>>> 25c88514
         This function is used in OPRP
         """
         raise NotImplementedError()
@@ -410,7 +390,6 @@
         else:
             squeezefun = np.squeeze
         if type == "all":
-<<<<<<< HEAD
             if self.data.operationMode == 'CPM':
                 hf = h5py.File(fileName + "_Reconstruction.hdf5", "w")
                 hf.create_dataset(
@@ -418,14 +397,6 @@
                 )
                 hf.create_dataset(
                     "object", data=self.object, dtype="complex64"
-=======
-            with h5py.File(fileName + "_Reconstruction.hdf5", "w") as hf:
-                hf.create_dataset(
-                    "probe", data=squeezefun(self.probe), dtype="complex64"
-                )
-                hf.create_dataset(
-                    "object", data=squeezefun(self.object), dtype="complex64"
->>>>>>> 25c88514
                 )
                 hf.create_dataset("error", data=self.error, dtype="f")
                 hf.create_dataset("zo", data=self._zo, dtype="f")
@@ -435,7 +406,6 @@
                 hf.create_dataset("purityObject", data=self.purityObject, dtype="f")
                 if hasattr(self, "theta"):
                     if self.theta != None:
-<<<<<<< HEAD
                         hf.create_dataset("theta", data=self.theta, dtype='f')
 
             if self.data.operationMode == 'FPM':
@@ -446,9 +416,6 @@
                 hf.create_dataset('zled', data=self.zled, dtype='f')
                 hf.create_dataset('wavelength', data=self.wavelength, dtype='f')
                 hf.create_dataset('dxp', data=self.dxp, dtype="f")
-=======
-                        hf.create_dataset("theta", data=self.theta, dtype="f")
->>>>>>> 25c88514
         elif type == "probe":
             with h5py.File(fileName + "_probe.hdf5", "w") as hf:
                 hf.create_dataset(
