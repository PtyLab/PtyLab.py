--- conflicted
+++ resolved
@@ -36,7 +36,7 @@
         self.CPSCswitch = False
         self.fontSize = 17
         self.intensityConstraint = 'standard'  # standard or sigmoid
-        self.propagator = 'Fraunhofer'  # 'Fraunhofer' 'Fresnel' 'ASP'
+        self.propagator = 'Fraunhofer'  # 'Fresnel' 'ASP'
 
 
         ## Specific reconstruction settings that are the same for all engines
@@ -362,70 +362,6 @@
         else:
             raise Exception('Propagator is not properly set, choose from Fraunhofer, Fresnel, ASP and scaledASP')
 
-<<<<<<< HEAD
-=======
-    def orthogonalization(self):
-        """
-        Perform orthogonalization
-        :return:
-        """
-        if self.optimizable.nlambda > 1:
-            if self.optimizable.npsm > 1 or self.optimizable.nosm > 1:
-                raise Exception('when nlambda>1, npsm and nosm must equal 1')
-            else:
-                for id_s in range(self.optimizable.nslice):
-                    self.optimizable.probe[:,0,0,id_s,:,:], self.normalizedEigenvaluesProbe, self.MSPVprobe =\
-                        orthogonalizeModes(self.optimizable.probe[:,0,0,id_s,:,:])
-                    self.optimizable.purity = np.sqrt(np.sum(self.normalizedEigenvaluesProbe**2))
-
-                # orthogonolize momentum operator
-                # try:
-                #     self.optimizable.probeMomentum[0,0,:,id_s,:,:], none, none =\
-                #         orthogonalizeModes(self.optimizable.probeMomentum[0,0,:,id_s,:,:])
-                #     # replace the orthogonolized buffer
-                #     self.optimizable.probeBuffer = self.optimizable.probe.copy()
-                # except:
-                #     pass
-
-
-        else:
-            if self.optimizable.npsm > 1:
-                # orthogonalize the probe
-                for id_s in range(self.optimizable.nslice):
-                    self.optimizable.probe[0,0,:,id_s,:,:], self.normalizedEigenvaluesProbe, self.MSPVprobe =\
-                        orthogonalizeModes(self.optimizable.probe[0,0,:,id_s,:,:])
-                    self.optimizable.purity = np.sqrt(np.sum(self.normalizedEigenvaluesProbe**2))
-
-                # orthogonolize momentum operator
-                try:
-                    self.optimizable.probeMomentum[0,0,:,id_s,:,:], none, none =\
-                        orthogonalizeModes(self.optimizable.probeMomentum[0,0,:,id_s,:,:])
-                    # replace the orthogonolized buffer
-                    self.optimizable.probeBuffer = self.optimizable.probe.copy()
-                except:
-                    pass
-
-            if self.optimizable.nosm > 1:
-                # orthogonalize the object
-                for id_s in range(self.optimizable.nslice):
-                    self.optimizable.object[0,:,0,id_s,:,:], self.normalizedEigenvaluesObject, self.MSPVobject =\
-                        orthogonalizeModes(self.optimizable.object[0,:,0,id_s,:,:])
-
-                # orthogonolize momentum operator
-                try:
-                    self.optimizable.objectMomentum[0,:,0,id_s,:,:], none, none =\
-                        orthogonalizeModes(self.optimizable.objectMomentum[0,:,0,id_s,:,:])
-                    # replace the orthogonolized buffer as well
-                    self.optimizable.objectBuffer = self.optimizable.object.copy()
-                except:
-                    pass
-
-            else:
-                pass
-        
-        
-
->>>>>>> c8661f39
 
     def initializeObject(self):
         """
