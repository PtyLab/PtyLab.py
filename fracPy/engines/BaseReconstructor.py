--- conflicted
+++ resolved
@@ -9,11 +9,10 @@
 from fracPy.utils.initializationFunctions import initialProbeOrObject
 from fracPy.ExperimentalData.ExperimentalData import ExperimentalData
 from fracPy.Optimizable.Optimizable import Optimizable
-from fracPy.utils.utils import ifft2c, fft2c, orthogonalizeModes, circ
+from fracPy.utils.utils import ifft2c, fft2c, orthogonalizeModes
 from fracPy.operators.operators import aspw, scaledASP
 from fracPy.monitors.Monitor import Monitor
 from fracPy.utils.visualisation import hsvplot
-from matplotlib import pyplot as plt
 
 
 class BaseReconstructor(object):
@@ -68,10 +67,9 @@
         self.probeSmoothenessSwitch = False # enforce probe smootheness
         self.probeSmoothnessAleph = 5e-2  # relaxation parameter for probe smootheness
         self.probeSmoothenessWidth = 3  # loose object support diameter
-        self.probeBoundary = False # probe cut-off based on a window
         self.absorbingProbeBoundary = False  # controls if probe has period boundary conditions (zero)
         self.absorbingProbeBoundaryAleph = 5e-2
-        self.probePowerCorrectionSwitch = False  # probe normalization to measured PSD
+        self.probePowerCorrectionSwitch = True  # probe normalization to measured PSD
         self.modulusEnforcedProbeSwitch = False  # enforce empty beam
         self.comStabilizationSwitch = False  # center of mass stabilization for probe
         self.absProbeSwitch = False  # force the probe to be abs-only
@@ -85,7 +83,6 @@
         self.comStabilizationSwitch = True # center of mass stabilization for probe
         self.PSDestimationSwitch = False
         self.objectContrastSwitch = False # pushes object to zero outside ROI
-        self.positionCorrectionSwitch = False # position correction for encoder
 
     def _initializeParams(self):
         """
@@ -102,20 +99,7 @@
         self._initializeErrors()
         self._setObjectProbeROI()
         self._showInitialGuesses()
-        self._initializePCParameters()
-
-    def _initializePCParameters(self):
-        # additional pcPIE parameters as they appear in Matlab
-        self.daleth = 0.5  # feedback
-        self.beth = 0.9  # friction
-        self.adaptStep = 1  # adaptive step size
-        self.D = np.zeros((self.experimentalData.numFrames, 2))  # position search direction
-        # predefine shifts
-        self.rowShifts = np.array([-1, -1, -1, 0, 0, 0, 1, 1, 1])
-        self.colShifts = np.array([-1, 0, 1, -1, 0, 1, -1, 0, 1])
-        self.startAtIteration = 20
-        self.meanEncoder00 = np.mean(self.experimentalData.encoder[:, 0]).copy()
-        self.meanEncoder01 = np.mean(self.experimentalData.encoder[:, 1]).copy()
+
 
     def _initializeErrors(self):
         """
@@ -161,11 +145,7 @@
         if not self.saveMemory or self.absorbingProbeBoundary:
             self.probeWindow = np.exp(-((self.experimentalData.Xp**2+self.experimentalData.Yp**2)/
                                         (2*(3/4*self.experimentalData.Np*self.experimentalData.dxp/2.355)**2))**10)
-        
-        if self.probeBoundary:
-            self.probeWindow = circ(self.experimentalData.Xp, self.experimentalData.Yp,
-                                    self.experimentalData.entrancePupilDiameter +  self.experimentalData.entrancePupilDiameter*0.2)
-            
+
     def _setObjectProbeROI(self):
         """
         Set object/probe ROI for monitoring
@@ -266,26 +246,6 @@
                             dummy[nlmabda, nosm, npsm, 0, :, :], self.experimentalData.zo,
                             self.experimentalData.spectralDensity[nlmabda], self.experimentalData.dxo,
                             self.experimentalData.dxd)
-
-        elif self.propagator == 'twoStepPolychrome':
-            if self.fftshiftSwitch:
-                raise ValueError('twoStepPolychrome propagator works only with fftshiftSwitch = False!')
-            dummy = np.ones((self.optimizable.nlambda, self.optimizable.nosm, self.optimizable.npsm,
-                             1, self.experimentalData.Np, self.experimentalData.Np), dtype='complex64')
-            # self.optimizable.quadraticPhase = np.ones_like(dummy)
-            self.optimizable.transferFunction = np.array(
-                [[[[aspw(dummy[nlambda, nosm, npsm, nslice, :, :],
-                         self.experimentalData.zo *
-                            (1-self.experimentalData.spectralDensity[0]/self.experimentalData.spectralDensity[nlambda]),
-                         self.experimentalData.spectralDensity[nlambda],
-                         self.experimentalData.Lp)[1]
-                    for nslice in range(1)]
-                   for npsm in range(self.optimizable.npsm)]
-                  for nosm in range(self.optimizable.nosm)]
-                 for nlambda in range(self.optimizable.nlambda)])
-            self.optimizable.quadraticPhase = np.exp(
-                1.j * np.pi / (self.experimentalData.spectralDensity[0] * self.experimentalData.zo)
-                * (self.experimentalData.Xp ** 2 + self.experimentalData.Yp ** 2))
 
     def _checkMISC(self):
         """
@@ -370,10 +330,10 @@
         # (i.e. start with brightfield data first, then add the low SNR
         # darkfield)
         elif self.positionOrder == 'NA':
-            mean_x = np.mean(self.experimentalData.positions[:,0])
-            mean_y = np.mean(self.experimentalData.positions[:,1])
-            NA_sum = np.sqrt((self.experimentalData.positions[:,0]+mean_x)**2 + (self.experimentalData.positions[:,1]+mean_y)**2)
-            self.positionIndices = np.argsort(NA_sum)
+            rows = self.experimentalData.positions[:, 0] - np.mean(self.experimentalData.positions[:, 0])
+            cols = self.experimentalData.positions[:, 1] - np.mean(self.experimentalData.positions[:, 1])
+            dist = np.sqrt(rows**2 + cols**2)
+            self.positionIndices = np.argsort(dist)
         else:
             raise ValueError('position order not properly set')
 
@@ -413,10 +373,6 @@
             self.optimizable.ESW = ifft2c(fft2c(self.optimizable.esw) * self.optimizable.transferFunction)
         elif self.propagator == 'scaledASP' or self.propagator == 'scaledPolychromeASP':
             self.optimizable.ESW = ifft2c(fft2c(self.optimizable.esw * self.optimizable.Q1) * self.optimizable.Q2)
-        elif self.propagator == 'twoStepPolychrome':
-            self.optimizable.esw = ifft2c(fft2c(self.optimizable.esw) * self.optimizable.transferFunction) * \
-                self.optimizable.quadraticPhase
-            self.fft2s()
         else:
             raise Exception('Propagator is not properly set, choose from Fraunhofer, Fresnel, ASP and scaledASP')
 
@@ -439,14 +395,6 @@
         elif self.propagator == 'scaledASP' or self.propagator == 'scaledPolychromeASP':
             self.optimizable.eswUpdate = ifft2c(fft2c(self.optimizable.ESW) * self.optimizable.Q2.conj()) \
                                          * self.optimizable.Q1.conj()
-        elif self.propagator == 'twoStepPolychrome':
-            self.ifft2s()
-            self.optimizable.esw = ifft2c(fft2c(self.optimizable.esw *
-                                                      self.optimizable.quadraticPhase.conj()) *
-                                                self.optimizable.transferFunction.conj())
-            self.optimizable.eswUpdate = ifft2c(fft2c(self.optimizable.eswUpdate *
-                                               self.optimizable.quadraticPhase.conj()) *
-                                                self.optimizable.transferFunction.conj())
         else:
             raise Exception('Propagator is not properly set, choose from Fraunhofer, Fresnel, ASP and scaledASP')
 
@@ -574,13 +522,13 @@
         """ Compute the projected intensity.
             Barebones, need to implement other methods
         """
-        # figure out whether or not to use the GPU
+        # figure out wether or not to use the GPU
         xp = getArrayModule(self.optimizable.esw)
 
         # zero division mitigator
         gimmel = 1e-10
 
-        # propagate to detector
+        # propafate to detector
         self.object2detector()
 
         # get estimated intensity (2D array, in the case of multislice, only take the last slice)
@@ -674,47 +622,6 @@
 
                 self.monitor.updateDiffractionDataMonitor(Iestimated=Iestimated, Imeasured=Imeasured)
 
-<<<<<<< HEAD
-            if self.positionCorrectionSwitch:
-                # show reconstruction
-                if (len(self.optimizable.error) > self.startAtIteration): #& (np.mod(loop,
-                                                                                   #self.monitor.figureUpdateFrequency) == 0):
-                    figure, ax = plt.subplots(1, 1, num=102, squeeze=True, clear=True, figsize=(5, 5))
-                    ax.set_title('Estimated scan grid positions')
-                    ax.set_xlabel('(um)')
-                    ax.set_ylabel('(um)')
-                    # ax.set_xscale('symlog')
-                    plt.plot(self.experimentalData.positions0[:, 1] * self.experimentalData.dxo * 1e6,
-                             self.experimentalData.positions0[:, 0] * self.experimentalData.dxo * 1e6, 'bo')
-                    plt.plot(self.experimentalData.positions[:, 1] * self.experimentalData.dxo * 1e6,
-                             self.experimentalData.positions[:, 0] * self.experimentalData.dxo * 1e6, 'yo')
-                    # plt.xlabel('(um))')
-                    # plt.ylabel('(um))')
-                    # plt.show()
-                    plt.tight_layout()
-                    plt.show(block=False)
-
-                    figure2, ax2 = plt.subplots(1, 1, num=103, squeeze=True, clear=True, figsize=(5, 5))
-                    ax2.set_title('Displacement')
-                    ax2.set_xlabel('(um)')
-                    ax2.set_ylabel('(um)')
-                    plt.plot(self.D[:, 1] * self.experimentalData.dxo * 1e6,
-                             self.D[:, 0] * self.experimentalData.dxo * 1e6, 'o')
-                    # ax.set_xscale('symlog')
-                    plt.tight_layout()
-                    plt.show(block=False)
-
-                    # elif np.mod(loop, self.monitor.figureUpdateFrequency) == 0:
-                    figure.canvas.draw()
-                    figure.canvas.flush_events()
-                    figure2.canvas.draw()
-                    figure2.canvas.flush_events()
-                    # self.showReconstruction(loop)
-            # print('iteration:%i' %len(self.optimizable.error))
-            # print('runtime:')
-            # print('error:')
-        # TODO: print info
-=======
                 self.getOverlap(0, 1)
 
                 self.pbar.write('')
@@ -723,63 +630,6 @@
                 self.pbar.write('estimated linear overlap: %.1f %%' % (100*self.optimizable.linearOverlap))
                 self.pbar.write('estimated area overlap: %.1f %%' % (100*self.optimizable.areaOverlap))
                 # self.pbar.write('coherence structure:')
->>>>>>> 4ec49b21
-
-    def positionCorrection(self, objectPatch, positionIndex, sy, sx):
-        """
-        Modified from pcPIE. Position correction is done by using positionCorrection and positionCorrectionUpdate
-        :param objectPatch:
-        :param positionIndex:
-        :param sy:
-        :param sx:
-        :return:
-        """
-        xp = getArrayModule(objectPatch)
-        if len(self.optimizable.error) > self.startAtIteration:
-            # position gradients
-            # shiftedImages = xp.zeros((self.rowShifts.shape + objectPatch.shape))
-            cc = xp.zeros((len(self.rowShifts), 1))
-            for shifts in range(len(self.rowShifts)):
-                tempShift = xp.roll(objectPatch, self.rowShifts[shifts], axis=-2)
-                # shiftedImages[shifts, ...] = xp.roll(tempShift, self.colShifts[shifts], axis=-1)
-                shiftedImages = xp.roll(tempShift, self.colShifts[shifts], axis=-1)
-                cc[shifts] = xp.squeeze(xp.sum(shiftedImages.conj() * self.optimizable.object[..., sy, sx],
-                                               axis=(-2, -1)))
-            # truncated cross - correlation
-            # cc = xp.squeeze(xp.sum(shiftedImages.conj() * self.optimizable.object[..., sy, sx], axis=(-2, -1)))
-            cc = abs(cc)
-            betaGrad = 1000
-            normFactor = xp.sum(objectPatch.conj() * objectPatch, axis=(-2, -1)).real
-            grad_x = betaGrad * xp.sum((cc.T - xp.mean(cc)) / normFactor * xp.array(self.colShifts))
-            grad_y = betaGrad * xp.sum((cc.T - xp.mean(cc)) / normFactor * xp.array(self.rowShifts))
-            r = 3
-            if abs(grad_x) > r:
-                grad_x = r * grad_x / abs(grad_x)
-            if abs(grad_y) > r:
-                grad_y = r * grad_y / abs(grad_y)
-            self.D[positionIndex, :] = self.daleth * asNumpyArray([grad_y, grad_x]) + self.beth * \
-                                       self.D[positionIndex, :]
-
-    def positionCorrectionUpdate(self):
-        if len(self.optimizable.error) > self.startAtIteration:
-            # update positions
-            self.experimentalData.encoder = (self.experimentalData.positions - self.adaptStep * self.D -
-                                             self.experimentalData.No // 2 + self.experimentalData.Np // 2) * \
-                                            self.experimentalData.dxo
-            # fix center of mass of positions
-            self.experimentalData.encoder[:, 0] = self.experimentalData.encoder[:, 0] - \
-                                                  np.mean(self.experimentalData.encoder[:, 0]) + self.meanEncoder00
-            self.experimentalData.encoder[:, 1] = self.experimentalData.encoder[:, 1] - \
-                                                  np.mean(self.experimentalData.encoder[:, 1]) + self.meanEncoder01
-
-            # self.experimentalData.positions[:,0] = self.experimentalData.positions[:,0] - \
-            #         np.round(np.mean(self.experimentalData.positions[:,0]) -
-            #                   np.mean(self.experimentalData.positions0[:,0]) )
-            # self.experimentalData.positions[:, 1] = self.experimentalData.positions[:, 1] - \
-            #                                         np.around(np.mean(self.experimentalData.positions[:, 1]) -
-            #                                                   np.mean(self.experimentalData.positions0[:, 1]))
-
-
 
     def applyConstraints(self, loop):
         """
@@ -807,10 +657,10 @@
         if self.PSDestimationSwitch:
             raise NotImplementedError()
 
-        if self.probeBoundary:
-            self.optimizable.probe *= self.probeWindow
-                                     
         if self.absorbingProbeBoundary:
+            if self.experimentalData.operationMode =='FPM':
+                self.absorbingProbeBoundaryAleph = 100e-2
+
             self.optimizable.probe = (1 - self.absorbingProbeBoundaryAleph)*self.optimizable.probe+\
                                      self.absorbingProbeBoundaryAleph*self.optimizable.probe*self.probeWindow
 
@@ -837,33 +687,21 @@
                                       np.mean(abs(self.optimizable.object[..., self.optimizable.objectROI[0],
                                                                           self.optimizable.objectROI[1]]))
         if self.couplingSwitch and self.optimizable.nlambda > 1:
-            self.optimizable.probe[0] = (1 - self.couplingAlephProbe) * self.optimizable.probe[0] + \
-                                        self.couplingAlephProbe * self.optimizable.probe[1]
+            self.optimizable.probe[0] = (1 - self.couplingAleph) * self.optimizable.probe[0] + \
+                                        self.couplingAleph * self.optimizable.probe[1]
             for lambdaLoop in np.arange(1, self.optimizable.nlambda - 1):
-                self.optimizable.probe[lambdaLoop] = (1 - self.couplingAlephProbe) * self.optimizable.probe[lambdaLoop] + \
-                                                     self.couplingAlephProbe * (self.optimizable.probe[lambdaLoop + 1] +
+                self.optimizable.probe[lambdaLoop] = (1 - self.couplingAleph) * self.optimizable.probe[lambdaLoop] + \
+                                                     self.couplingAleph * (self.optimizable.probe[lambdaLoop + 1] +
                                                                            self.optimizable.probe[
                                                                                lambdaLoop - 1]) / 2
 
-            self.optimizable.probe[-1] = (1 - self.couplingAlephProbe) * self.optimizable.probe[-1] + \
-                                         self.couplingAlephProbe * self.optimizable.probe[-2]
-            self.optimizable.object[0] = (1 - self.couplingAlephObj) * self.optimizable.object[0] + \
-                                        self.couplingAlephObj * self.optimizable.object[1]
-            for lambdaLoop in np.arange(1, self.optimizable.nlambda - 1):
-                self.optimizable.object[lambdaLoop] = (1 - self.couplingAlephObj) * self.optimizable.object[lambdaLoop] + \
-                                                     self.couplingAlephObj * (self.optimizable.object[lambdaLoop + 1] +
-                                                                           self.optimizable.object[
-                                                                               lambdaLoop - 1]) / 2
-
-            self.optimizable.object[-1] = (1 - self.couplingAlephObj) * self.optimizable.object[-1] + \
-                                         self.couplingAlephObj * self.optimizable.object[-2]
-
+            self.optimizable.probe[-1] = (1 - self.couplingAleph) * self.optimizable.probe[-1] + \
+                                         self.couplingAleph * self.optimizable.probe[-2]
         if self.binaryWFSSwitch:
             self.optimizable.probe = (1 - self.binaryWFSAleph) * self.optimizable.probe + \
                                      self.binaryWFSAleph * abs(self.optimizable.probe)
 
-        if self.positionCorrectionSwitch:
-            self.positionCorrectionUpdate()
+
 
     def orthogonalization(self):
         """
@@ -958,7 +796,7 @@
 
             # shift object
             for k in xp.arange(self.optimizable.nosm): # todo check for multislice
-                self.optimizable.object[:,k,:,-1,...] = \
+                self.optimizable.object[:,:,k,-1,...] = \
                     xp.roll(self.optimizable.object[:,:,k,-1,...], (-yc, -xc), axis=(-2, -1))
                 # for mPIE
                 if self.momentumAcceleration:
@@ -967,17 +805,6 @@
                     self.optimizable.objectBuffer[:, :, k, -1, ...] = \
                         xp.roll(self.optimizable.objectBuffer[:, :, k, -1, ...], (-yc, -xc), axis=(-2, -1))
 
-            # if self.optimizable.nlambda > 1:
-            #     for k in xp.arange(self.optimizable.nlambda): # todo check for multislice
-            #         P2 = xp.sum(abs(self.optimizable.probe[k, :, :, -1, ...]) ** 2, axis=(1, 2))
-            #         demon = xp.sum(P2) * self.experimentalData.dxp
-            #         xc = xp.int(xp.around(xp.sum(xp.array(self.experimentalData.Xp, xp.float32) * P2) / demon))
-            #         yc = xp.int(xp.around(xp.sum(xp.array(self.experimentalData.Yp, xp.float32) * P2) / demon))
-            #         self.optimizable.probe[k,:,:,-1,...] = \
-            #             xp.roll(self.optimizable.probe[k,:,:,-1,...], (-yc, -xc), axis=(-2, -1))
-            #         self.optimizable.object[k, :, :, -1, ...] = \
-            #             xp.roll(self.optimizable.object[k, :, :, -1, ...], (-yc, -xc), axis=(-2, -1))
-                # todo implement for mPIE
 
     def modulusEnforcedProbe(self):
         # propagate probe to detector
