from fracPy.monitors.default_visualisation import DefaultMonitor,DiffractionDataMonitor
import numpy as np
from scipy.signal import get_window
import logging
import warnings
import h5py
# fracPy imports
from fracPy.utils.gpuUtils import getArrayModule, asNumpyArray
from fracPy.utils.initializationFunctions import initialProbeOrObject
from fracPy.ExperimentalData.ExperimentalData import ExperimentalData
from fracPy.Optimizable.Optimizable import Optimizable
from fracPy.utils.utils import ifft2c, fft2c, orthogonalizeModes, circ
from fracPy.operators.operators import aspw, scaledASP
from fracPy.monitors.Monitor import Monitor
from fracPy.utils.visualisation import hsvplot
from matplotlib import pyplot as plt


class BaseReconstructor(object):
    """
    Common properties that are common for all reconstruction engines are defined here.

    Unless you are testing the code, there's hardly any need to create this object. For your own implementation,
    inherit from this object

    """
    def __init__(self, optimizable: Optimizable, experimentalData: ExperimentalData, monitor: Monitor):
        # These statements don't copy any data, they just keep a reference to the object
        self.optimizable = optimizable
        self.experimentalData = experimentalData
        self.monitor = monitor
        self.monitor.optimizable = optimizable

        # datalogger
        self.logger = logging.getLogger('BaseReconstructor')

        # Default settings
        # settings that involve how things are computed
        self.fftshiftSwitch = False
        self.fftshiftFlag = False
        self.FourierMaskSwitch = False
        self.CPSCswitch = False
        self.fontSize = 17
        self.intensityConstraint = 'standard'  # standard or sigmoid
        self.propagator = 'Fraunhofer'  # 'Fresnel' 'ASP'
        self.momentumAcceleration = False  # default False, it is turned on in the individual engines that use momentum
        self.optimizable.purity = 1   # default initial value for plots.


        ## Specific reconstruction settings that are the same for all engines
        # This only makes sense on a GPU, not there yet
        self.saveMemory = False
        self.probeUpdateStart = 1
        self.objectUpdateStart = 1
        self.positionOrder = 'random'  # 'random' or 'sequential'

        ## Swtiches used in applyConstraints method:
        self.orthogonalizationSwitch = True
        self.orthogonalizationFrequency = 10  # probe orthogonalization frequency
        # object regularization
        self.objectSmoothenessSwitch = False
        self.objectSmoothenessWidth = 2  # # pixels over which object is assumed fairly smooth
        self.objectSmoothnessAleph = 1e-2  # relaxation constant that determines strength of regularization
        self.absObjectSwitch = False  # force the object to be abs-only
        self.absObjectBeta = 1e-2  # relaxation parameter for abs-only constraint
        self.objectContrastSwitch = False  # pushes object to zero outside ROI
        # probe regularization
        self.probeSmoothenessSwitch = False # enforce probe smootheness
        self.probeSmoothnessAleph = 5e-2  # relaxation parameter for probe smootheness
        self.probeSmoothenessWidth = 3  # loose object support diameter
        self.probeBoundary = False # probe cut-off based on a window
        self.absorbingProbeBoundary = False  # controls if probe has period boundary conditions (zero)
        self.absorbingProbeBoundaryAleph = 5e-2
        self.probePowerCorrectionSwitch = False  # probe normalization to measured PSD
        self.modulusEnforcedProbeSwitch = False  # enforce empty beam
        self.comStabilizationSwitch = False  # center of mass stabilization for probe
        self.absProbeSwitch = False  # force the probe to be abs-only
        self.absProbeBeta = 1e-2   # relaxation parameter for abs-only constraint
        # other
        self.couplingSwitch = False  # couple adjacent wavelengths
        self.couplingAleph = 50e-2  # couple adjacent wavelengths (relaxation parameter)
        self.binaryWFSSwitch = False  # enforce WFS to be positive
        self.binaryWFSAleph =  10e-2  # relaxation parameter for binary constraint
        self.backgroundModeSwitch = False  # background estimate
        self.comStabilizationSwitch = True # center of mass stabilization for probe
        self.PSDestimationSwitch = False
        self.objectContrastSwitch = False # pushes object to zero outside ROI
        self.positionCorrectionSwitch = False # position correction for encoder

    def _initializeParams(self):
        """
        Initialize everything that depends on user changeable attributes.
        :return:
        """
        # check miscellaneous quantities specific for certain engines
        self._checkMISC()
        self._checkFFT()
        self._initializeQuadraticPhase()
        self._initializeProbeEnergy()
        self._initializeProbePower()
        self._probeWindow()
        self._initializeErrors()
        self._setObjectProbeROI()
        self._showInitialGuesses()
        self._initializePCParameters()

    def _initializePCParameters(self):
        # additional pcPIE parameters as they appear in Matlab
        self.daleth = 0.5  # feedback
        self.beth = 0.9  # friction
        self.adaptStep = 1  # adaptive step size
        self.D = np.zeros((self.experimentalData.numFrames, 2))  # position search direction
        # predefine shifts
        self.rowShifts = np.array([-1, -1, -1, 0, 0, 0, 1, 1, 1])
        self.colShifts = np.array([-1, 0, 1, -1, 0, 1, -1, 0, 1])
        self.startAtIteration = 20
        self.meanEncoder00 = np.mean(self.experimentalData.encoder[:, 0]).copy()
        self.meanEncoder01 = np.mean(self.experimentalData.encoder[:, 1]).copy()

    def _initializeErrors(self):
        """
        initialize all kinds of errors:
        detectorError is a matrix calculated at each iteration (numFrames,Nd,Nd);
        errorAtPos sums over detectorError at each iteration, (numFrames,1);
        optimizable.error sums over errorAtPos, one number at each iteration;
        """
        # initialize detector error matrices
        if self.saveMemory:
            self.detectorError = 0
        else:
            self.detectorError = np.zeros((self.experimentalData.numFrames,
                                           self.experimentalData.Nd, self.experimentalData.Nd))
        # initialize energy at each scan position
        if not hasattr(self, 'errorAtPos'):
            self.errorAtPos = np.zeros((self.experimentalData.numFrames, 1), dtype=np.float32)
        # initialize final error
        if not hasattr(self.optimizable, 'error'):
            self.optimizable.error = []

        # todo what is ptychogramDownsampled

    def _initializeProbeEnergy(self):
        if len(self.experimentalData.ptychogram) != 0:
            self.energyAtPos = np.sum(abs(self.experimentalData.ptychogram), (-1, -2))
        else:
            self.energyAtPos = np.sum(abs(self.experimentalData.ptychogramDownsampled), (-1, -2))

    def _initializeProbePower(self):
        # probe power correction
        if len(self.experimentalData.ptychogram) != 0:
            self.probePowerCorrection = np.sqrt(np.max(np.sum(self.experimentalData.ptychogram, (-1, -2))))
        else:
            self.probePowerCorrection = np.sqrt(
                np.max(np.sum(self.experimentalData.ptychogramDownsampled, (-1, -2))))
        if self.probePowerCorrectionSwitch:
            self.optimizable.probe = self.optimizable.probe/np.sqrt(
                np.sum(self.optimizable.probe*self.optimizable.probe.conj()))*self.probePowerCorrection

    def _probeWindow(self):
        # absorbing probe boundary: filter probe with super-gaussian window function
        if not self.saveMemory or self.absorbingProbeBoundary:
            self.probeWindow = np.exp(-((self.experimentalData.Xp**2+self.experimentalData.Yp**2)/
                                        (2*(3/4*self.experimentalData.Np*self.experimentalData.dxp/2.355)**2))**10)
        
        if self.probeBoundary:
            self.probeWindow = circ(self.experimentalData.Xp, self.experimentalData.Yp,
                                    self.experimentalData.entrancePupilDiameter +  self.experimentalData.entrancePupilDiameter*0.2)
            
    def _setObjectProbeROI(self):
        """
        Set object/probe ROI for monitoring
        """
        if not hasattr(self.optimizable, 'objectROI'):
            rx,ry = ((np.max(self.experimentalData.positions, axis=0)-np.min(self.experimentalData.positions, axis=0)\
                    +self.experimentalData.Np)/self.monitor.objectPlotZoom).astype(int)
            xc,yc = ((np.max(self.experimentalData.positions, axis=0)+np.min(self.experimentalData.positions, axis=0)\
                    +self.experimentalData.Np)/2).astype(int)

            self.optimizable.objectROI = [slice(max(0, yc-ry//2),
                                                min(self.experimentalData.No, yc + ry//2)),
                                          slice(max(0, xc - rx // 2),
                                                min(self.experimentalData.No, xc + rx//2))]

        if not hasattr(self.optimizable, 'probeROI'):
            r = np.int(self.experimentalData.entrancePupilDiameter/self.experimentalData.dxp/self.monitor.probePlotZoom)
            self.optimizable.probeROI = [slice(max(0, self.experimentalData.Np//2-r),
                                               min(self.experimentalData.Np, self.experimentalData.Np//2+r)),
                                         slice(max(0, self.experimentalData.Np // 2 - r),
                                               min(self.experimentalData.Np, self.experimentalData.Np//2+r))]

    def _showInitialGuesses(self):
        self.monitor.initializeVisualisation()
        object_estimate = np.squeeze(self.optimizable.object
                                     [..., self.optimizable.objectROI[0], self.optimizable.objectROI[1]])
        probe_estimate = np.squeeze(self.optimizable.probe
                                    [..., self.optimizable.probeROI[0], self.optimizable.probeROI[1]])
        self.monitor.updateDefaultMonitor(object_estimate=object_estimate, probe_estimate=probe_estimate)

    def _initializeQuadraticPhase(self):
        """
        # initialize quadraticPhase term or transferFunctions used in propagators
        """
        if self.propagator == 'Fresnel':
            self.optimizable.quadraticPhase = np.exp(1.j*np.pi/(self.experimentalData.wavelength*self.experimentalData.zo)
                                                     *(self.experimentalData.Xp**2+self.experimentalData.Yp**2))
        elif self.propagator == 'ASP':
            if self.fftshiftSwitch:
                raise ValueError('ASP propagator works only with fftshiftSwitch = False!')
            if self.optimizable.nlambda>1:
                raise ValueError('For multi-wavelength, polychromeASP needs to be used instead of ASP')

            dummy = np.ones((1, self.optimizable.nosm, self.optimizable.npsm,
                                      1, self.experimentalData.Np, self.experimentalData.Np), dtype='complex64')
            self.optimizable.transferFunction = np.array(
                [[[[aspw(dummy[nlambda, nosm, npsm, nslice, :, :],
                        self.experimentalData.zo, self.experimentalData.wavelength,
                        self.experimentalData.Lp)[1]
                    for nslice in range(1)]
                   for npsm in range(self.optimizable.npsm)]
                  for nosm in range(self.optimizable.nosm)]
                 for nlambda in range(self.optimizable.nlambda)])

        elif self.propagator == 'polychromeASP':
            dummy = np.ones((self.optimizable.nlambda, self.optimizable.nosm, self.optimizable.npsm,
                                      1, self.experimentalData.Np, self.experimentalData.Np), dtype='complex64')
            self.optimizable.transferFunction = np.array(
                [[[[aspw(dummy[nlambda, nosm, npsm, nslice, :, :],
                         self.experimentalData.zo, self.experimentalData.spectralDensity[nlambda],
                         self.experimentalData.Lp)[1]
                    for nslice in range(1)]
                   for npsm in range(self.optimizable.npsm)]
                  for nosm in range(self.optimizable.nosm)]
                 for nlambda in range(self.optimizable.nlambda)])
            if self.fftshiftSwitch:
                raise ValueError('ASP propagator works only with fftshiftSwitch = False!')

        elif self.propagator =='scaledASP':
            if self.fftshiftSwitch:
                raise ValueError('scaledASP propagator works only with fftshiftSwitch = False!')
            if self.optimizable.nlambda > 1:
                raise ValueError('For multi-wavelength, scaledPolychromeASP needs to be used instead of scaledASP')
            dummy = np.ones((1, self.optimizable.nosm, self.optimizable.npsm,
                                      1, self.experimentalData.Np, self.experimentalData.Np), dtype='complex64')
            self.optimizable.Q1 = np.ones_like(dummy)
            self.optimizable.Q2 = np.ones_like(dummy)
            for nosm in range(self.optimizable.nosm):
                for npsm in range(self.optimizable.npsm):
                    _, self.optimizable.Q1[0,nosm,npsm,0,...], self.optimizable.Q2[0,nosm,npsm,0,...] = scaledASP(
                        dummy[0, nosm, npsm, 0, :, :], self.experimentalData.zo, self.experimentalData.wavelength,
                        self.experimentalData.dxo, self.experimentalData.dxd)

        # todo check if Q1 Q2 are bandlimited

        elif self.propagator == 'scaledPolychromeASP':
            if self.fftshiftSwitch:
                raise ValueError('scaledPolychromeASP propagator works only with fftshiftSwitch = False!')
            dummy = np.ones((self.optimizable.nlambda, self.optimizable.nosm, self.optimizable.npsm,
                                          1, self.experimentalData.Np, self.experimentalData.Np), dtype='complex64')
            self.optimizable.Q1 = np.ones_like(dummy)
            self.optimizable.Q2 = np.ones_like(dummy)
            for nlmabda in range(self.optimizable.nlambda):
                for nosm in range(self.optimizable.nosm):
                    for npsm in range(self.optimizable.npsm):
                        _, self.optimizable.Q1[nlmabda, nosm, npsm, 0, ...], self.optimizable.Q2[
                            nlmabda, nosm, npsm, 0, ...] = scaledASP(
                            dummy[nlmabda, nosm, npsm, 0, :, :], self.experimentalData.zo,
                            self.experimentalData.spectralDensity[nlmabda], self.experimentalData.dxo,
                            self.experimentalData.dxd)

        elif self.propagator == 'twoStepPolychrome':
            if self.fftshiftSwitch:
                raise ValueError('twoStepPolychrome propagator works only with fftshiftSwitch = False!')
            dummy = np.ones((self.optimizable.nlambda, self.optimizable.nosm, self.optimizable.npsm,
                             1, self.experimentalData.Np, self.experimentalData.Np), dtype='complex64')
            # self.optimizable.quadraticPhase = np.ones_like(dummy)
            self.optimizable.transferFunction = np.array(
                [[[[aspw(dummy[nlambda, nosm, npsm, nslice, :, :],
                         self.experimentalData.zo *
                            (1-self.experimentalData.spectralDensity[0]/self.experimentalData.spectralDensity[nlambda]),
                         self.experimentalData.spectralDensity[nlambda],
                         self.experimentalData.Lp)[1]
                    for nslice in range(1)]
                   for npsm in range(self.optimizable.npsm)]
                  for nosm in range(self.optimizable.nosm)]
                 for nlambda in range(self.optimizable.nlambda)])
            self.optimizable.quadraticPhase = np.exp(
                1.j * np.pi / (self.experimentalData.spectralDensity[0] * self.experimentalData.zo)
                * (self.experimentalData.Xp ** 2 + self.experimentalData.Yp ** 2))

    def _checkMISC(self):
        """
        checks miscellaneous quantities specific certain engines
        """
        # todo check what does rgn('shuffle') do in matlab
        if self.backgroundModeSwitch:
            self.background = 1e-1*np.ones((self.experimentalData.Np, self.experimentalData.Np))

        # preallocate intensity scaling vector
        if self.intensityConstraint == 'fluctuation':
            self.intensityScaling = np.ones(self.experimentalData.numFrames)

        # todo check if there is data on gpu that shouldnt be there

        # check if both probePoprobePowerCorrectionSwitch and modulusEnforcedProbeSwitch are on.
        # Since this can cause a contradiction, it raises an error
        if self.probePowerCorrectionSwitch and self.modulusEnforcedProbeSwitch:
            raise ValueError('probePowerCorrectionSwitch and modulusEnforcedProbeSwitch '
                             'can not simultaneously be switched on!')

        if not self.fftshiftSwitch:
            warnings.warn('fftshiftSwitch set to false, this may lead to reduced performance')

        if self.propagator == 'ASP' and self.fftshiftSwitch:
                raise ValueError('ASP propagator works only with fftshiftSwitch = False')
        if self.propagator == 'scaledASP' and self.fftshiftSwitch:
                raise ValueError('scaledASP propagator works only with fftshiftSwitch = False')

    def _checkFFT(self):
        """
        shift arrays to accelerate fft
        """
        if self.fftshiftSwitch:
            if self.fftshiftFlag == 0:
                print('check fftshift...')
                print('fftshift data for fast far-field update')
                # shift detector quantities
                self.experimentalData.ptychogram = np.fft.ifftshift(self.experimentalData.ptychogram, axes=(-1, -2))
                if hasattr(self.experimentalData, 'ptychogramDownsampled'):
                    self.experimentalData.ptychogramDownsampled = np.fft.ifftshift(
                        self.experimentalData.ptychogramDownsampled, axes=(-1, -2))
                if hasattr(self, 'W'):
                    self.W = np.fft.ifftshift(self.W, axes=(-1, -2))
                if hasattr(self.experimentalData, 'empyBeam'):
                    self.experimentalData.empyBeam = np.fft.ifftshift(
                        self.experimentalData.empyBeam, axes=(-1, -2))
                if hasattr(self.experimentalData, 'PSD'):
                    self.experimentalData.PSD = np.fft.ifftshift(
                        self.experimentalData.PSD, axes=(-1, -2))
                self.fftshiftFlag = 1
        else:
            if self.fftshiftFlag == 1:
                print('check fftshift...')
                print('ifftshift data')
                self.experimentalData.ptychogram = np.fft.fftshift(self.experimentalData.ptychogram, axes=(-1, -2))
                if hasattr(self.experimentalData, 'ptychogramDownsampled'):
                    self.experimentalData.ptychogramDownsampled = np.fft.fftshift(
                        self.experimentalData.ptychogramDownsampled, axes=(-1, -2))
                if hasattr(self, 'W'):
                    self.W = np.fft.fftshift(self.W, axes=(-1, -2))
                if hasattr(self.experimentalData, 'empyBeam'):
                    self.experimentalData.empyBeam = np.fft.fftshift(
                        self.experimentalData.empyBeam, axes=(-1, -2))
                self.fftshiftFlag = 0

    def setPositionOrder(self):
        if self.positionOrder == 'sequential':
            self.positionIndices = np.arange(self.experimentalData.numFrames)

        elif self.positionOrder == 'random':
            if len(self.optimizable.error) == 0:
                self.positionIndices = np.arange(self.experimentalData.numFrames)
            else:
                if len(self.optimizable.error) < 2:
                    self.positionIndices = np.arange(self.experimentalData.numFrames)
                else:
                    self.positionIndices = np.arange(self.experimentalData.numFrames)
                    np.random.shuffle(self.positionIndices)
        
        # order by illumiantion angles. Use smallest angles first
        # (i.e. start with brightfield data first, then add the low SNR
        # darkfield)
        elif self.positionOrder == 'NA':
            mean_x = np.mean(self.experimentalData.positions[:,0])
            mean_y = np.mean(self.experimentalData.positions[:,1])
            NA_sum = np.sqrt((self.experimentalData.positions[:,0]+mean_x)**2 + (self.experimentalData.positions[:,1]+mean_y)**2)
            self.positionIndices = np.argsort(NA_sum)
        else:
            raise ValueError('position order not properly set')

    def changeExperimentalData(self, experimentalData:ExperimentalData):
        self.experimentalData = experimentalData

    def changeOptimizable(self, optimizable: Optimizable):
        self.optimizable = optimizable

    def convert2single(self):
        """
        Convert the datasets to single precision. Matches: convert2single.m
        :return:
        """
        self.dtype_complex = np.complex64
        self.dtype_real = np.float32
        self._match_dtypes_complex()
        self._match_dtypes_real()

    def _match_dtypes_complex(self):
        raise NotImplementedError()

    def _match_dtypes_real(self):
        raise NotImplementedError()

    def object2detector(self):
        """
        Implements object2detector.m
        :return:
        """
        if self.propagator == 'Fraunhofer':
            self.fft2s()
        elif self.propagator == 'Fresnel':
            self.optimizable.esw = self.optimizable.esw * self.optimizable.quadraticPhase
            self.fft2s()
        elif self.propagator == 'ASP' or self.propagator == 'polychromeASP':
            self.optimizable.ESW = ifft2c(fft2c(self.optimizable.esw) * self.optimizable.transferFunction)
        elif self.propagator == 'scaledASP' or self.propagator == 'scaledPolychromeASP':
            self.optimizable.ESW = ifft2c(fft2c(self.optimizable.esw * self.optimizable.Q1) * self.optimizable.Q2)
        elif self.propagator == 'twoStepPolychrome':
            self.optimizable.esw = ifft2c(fft2c(self.optimizable.esw) * self.optimizable.transferFunction) * \
                self.optimizable.quadraticPhase
            self.fft2s()
        else:
            raise Exception('Propagator is not properly set, choose from Fraunhofer, Fresnel, ASP and scaledASP')


    def detector2object(self):
        """
        Propagate the ESW to the object plane (in-place).

        Matches: detector2object.m
        :return:
        """
        if self.propagator == 'Fraunhofer':
            self.ifft2s()
        elif self.propagator == 'Fresnel':
            self.ifft2s()
            self.optimizable.esw = self.optimizable.esw * self.optimizable.quadraticPhase.conj()
            self.optimizable.eswUpdate = self.optimizable.eswUpdate * self.optimizable.quadraticPhase.conj()
        elif self.propagator == 'ASP' or self.propagator == 'polychromeASP':
            self.optimizable.eswUpdate = ifft2c(fft2c(self.optimizable.ESW) * self.optimizable.transferFunction.conj())
        elif self.propagator == 'scaledASP' or self.propagator == 'scaledPolychromeASP':
            self.optimizable.eswUpdate = ifft2c(fft2c(self.optimizable.ESW) * self.optimizable.Q2.conj()) \
                                         * self.optimizable.Q1.conj()
        elif self.propagator == 'twoStepPolychrome':
            self.ifft2s()
            self.optimizable.esw = ifft2c(fft2c(self.optimizable.esw *
                                                      self.optimizable.quadraticPhase.conj()) *
                                                self.optimizable.transferFunction.conj())
            self.optimizable.eswUpdate = ifft2c(fft2c(self.optimizable.eswUpdate *
                                               self.optimizable.quadraticPhase.conj()) *
                                                self.optimizable.transferFunction.conj())
        else:
            raise Exception('Propagator is not properly set, choose from Fraunhofer, Fresnel, ASP and scaledASP')

    def exportOjb(self, extension='.mat'):
        """
        Export the object.

        If extension == '.mat', export to matlab file.
        If extension == '.png', export to a png file (with amplitude-phase)

        Matches: exportObj (except for the PNG)

        :return:
        """
        raise NotImplementedError()

    def fft2s(self):
        """
        Computes the fourier transform of the exit surface wave.
        :return:
        """
        # find out if this should be performed on the GPU
        xp = getArrayModule(self.optimizable.esw)

        if self.fftshiftSwitch:
            self.optimizable.ESW = xp.fft.fft2(self.optimizable.esw, norm='ortho')
        else:
            self.optimizable.ESW = xp.fft.fftshift(xp.fft.fft2(xp.fft.ifftshift(self.optimizable.esw),norm='ortho'))

    def getBeamWidth(self):
        """
        Calculate probe beam width (Full width half maximum)
        :return:
        """
        P = np.sum(abs(self.optimizable.probe[..., -1, :, :].get()) ** 2, axis=(0, 1, 2))
        P = P/np.sum(P, axis=(-1, -2))
        xMean = np.sum(self.experimentalData.Xp * P, axis=(-1, -2))
        yMean = np.sum(self.experimentalData.Yp * P, axis=(-1, -2))
        xVariance = np.sum((self.experimentalData.Xp - xMean) ** 2 * P, axis=(-1, -2))
        yVariance = np.sum((self.experimentalData.Yp - yMean) ** 2 * P, axis=(-1, -2))

        c = 2 * np.sqrt(2 * np.log(2)) # constant for converting variance to FWHM (see e.g. https://en.wikipedia.org/wiki/Full_width_at_half_maximum)
        self.optimizable.beamWidthX = c * np.sqrt(xVariance)
        self.optimizable.beamWidthY = c * np.sqrt(yVariance)

    def getOverlap(self, ind1, ind2):
        """
        Calculate linear and area overlap between two scan positions indexed ind1 and ind2
        """
        sy = abs(self.experimentalData.positions[ind2, 0] - self.experimentalData.positions[ind1, 0]) * self.experimentalData.dxp
        sx = abs(self.experimentalData.positions[ind2, 1] - self.experimentalData.positions[ind1, 1]) * self.experimentalData.dxp

        # task 1: get linear overlap
        self.getBeamWidth()
        self.optimizable.linearOverlap = 1 - np.sqrt(sx**2+sy**2)/\
                                         np.minimum(self.optimizable.beamWidthX, self.optimizable.beamWidthY)
        self.optimizable.linearOverlap = np.maximum(self.optimizable.linearOverlap, 0)

        # task 2: get area overlap
        # spatial frequency pixel size
        df = 1/(self.experimentalData.Np*self.experimentalData.dxp)
        # spatial frequency meshgrid
        fx = np.arange(-self.experimentalData.Np//2, self.experimentalData.Np//2) * df
        Fx, Fy = np.meshgrid(fx, fx)
        # absolute value of probe and 2D fft
        P = abs(self.optimizable.probe[:, 0, 0, -1,...].get())
        Q = fft2c(P)
        # calculate overlap between positions
        self.optimizable.areaOverlap = abs(np.sum(Q**2*np.exp(-1.j*2*np.pi*(Fx*sx+Fy*sy)), axis=(-1, -2)))/\
                                       np.sum(abs(Q)**2, axis=(-1, -2))


    def getErrorMetrics(self):
        """
        matches getErrorMetrics.m
        :return:
        """
        if not self.saveMemory:
            # Calculate mean error for all positions (make separate function for all of that)
            if self.FourierMaskSwitch:
                self.errorAtPos = np.sum(np.abs(self.detectorError) * self.W, axis=(-1, -2))
            else:
                self.errorAtPos = np.sum(np.abs(self.detectorError), axis=(-1, -2))
        self.errorAtPos = asNumpyArray(self.errorAtPos)/asNumpyArray(self.energyAtPos + 1)
        eAverage = np.sum(self.errorAtPos)

        # append to error vector (for plotting error as function of iteration)
        self.optimizable.error = np.append(self.optimizable.error, eAverage)


    def getRMSD(self, positionIndex):
        """
        Root mean square deviation between ptychogram and intensity estimate
        :param positionIndex:
        :return:
        """
        # find out wether or not to use the GPU
        xp = getArrayModule(self.optimizable.Iestimated)
        self.currentDetectorError = abs(self.optimizable.Imeasured - self.optimizable.Iestimated)

        # if it's on the GPU, transfer it back
        # if hasattr(self.currentDetectorError, 'device'):
        #     self.currentDetectorError = self.currentDetectorError.get()
        if self.saveMemory:
            if self.FourierMaskSwitch and not self.CPSCswitch:
                self.errorAtPos[positionIndex] = xp.sum(self.currentDetectorError*self.W)
            elif self.FourierMaskSwitch and self.CPSCswitch:
                raise NotImplementedError
            else:
                self.errorAtPos[positionIndex] = xp.sum(self.currentDetectorError)
        else:
            self.detectorError[positionIndex] = self.currentDetectorError

    def ifft2s(self):
        """ Inverse FFT"""
        # find out if this should be performed on the GPU
        xp = getArrayModule(self.optimizable.esw)

        if self.fftshiftSwitch:
            self.optimizable.eswUpdate = xp.fft.ifft2(self.optimizable.ESW, norm='ortho')
        else:
            self.optimizable.eswUpdate = xp.fft.fftshift(xp.fft.ifft2(xp.fft.ifftshift(self.optimizable.ESW),norm='ortho'))

    def intensityProjection(self, positionIndex):
        """ Compute the projected intensity.
            Barebones, need to implement other methods
        """
        # figure out whether or not to use the GPU
        xp = getArrayModule(self.optimizable.esw)

        # zero division mitigator
        gimmel = 1e-10

        # propagate to detector
        self.object2detector()

        # get estimated intensity (2D array, in the case of multislice, only take the last slice)
        if self.backgroundModeSwitch:
            self.optimizable.Iestimated = xp.sum(xp.abs(self.optimizable.ESW) ** 2, axis=(0, 1, 2))[-1]+self.background
        else:
            self.optimizable.Iestimated = xp.sum(xp.abs(self.optimizable.ESW) ** 2, axis=(0, 1, 2))[-1]
        # get measured intensity todo implement CPSC, kPIE
        if self.CPSCswitch:
            self.decompressionProjection(self.positionIndices)
        else:
            self.optimizable.Imeasured = xp.array(self.experimentalData.ptychogram[positionIndex])

        self.getRMSD(positionIndex)

        # intensity projection constraints
        if self.intensityConstraint == 'fluctuation':
            # scaling
            if self.FourierMaskSwitch:
                aleph = xp.sum(self.optimizable.Imeasured*self.optimizable.Iestimated*self.W) / \
                        xp.sum(self.optimizable.Imeasured*self.optimizable.Imeasured*self.W)
            else:
                aleph = xp.sum(self.optimizable.Imeasured * self.optimizable.Iestimated) / \
                        xp.sum(self.optimizable.Imeasured * self.optimizable.Imeasured)
            self.intensityScaling[positionIndex] = aleph
            # scaled projection
            frac = (1+aleph)/2*self.optimizable.Imeasured/(self.optimizable.Iestimated+gimmel)

        elif self.intensityConstraint == 'exponential':
            x = self.currentDetectorError/(self.optimizable.Iestimated+gimmel)
            W = xp.exp(-0.05 * x)
            frac = xp.sqrt( self.optimizable.Imeasured / (self.optimizable.Iestimated + gimmel) )
            frac = W * frac + (1-W)

        elif self.intensityConstraint == 'poission':
            frac = self.optimizable.Imeasured / (self.optimizable.Iestimated + gimmel)

        elif self.intensityConstraint == 'standard':
            frac = xp.sqrt(self.optimizable.Imeasured / (self.optimizable.Iestimated + gimmel))
        else:
            raise ValueError('intensity constraint not properly specified!')

        # apply mask
        if self.FourierMaskSwitch and self.CPSCswitch and len(self.optimizable.error) > 5:
            frac = self.W * frac + (1-self.W)

        # update ESW
        self.optimizable.ESW = self.optimizable.ESW * frac

        # update background (see PhD thsis by Peng Li)
        if self.backgroundModeSwitch:
            if self.FourierMaskSwitch:
                self.background = self.background*(1+1/self.experimentalData.numFrames*(xp.sqrt(frac)-1))**2*self.W
            else:
                self.background = self.background*(1+1/self.experimentalData.numFrames*(xp.sqrt(frac)-1))**2

        # back propagate to object plane
        self.detector2object()

    def decompressionProjection(self, positionIndices):
        raise NotImplementedError

    def showReconstruction(self, loop):
        """
        Show the reconstruction process.
        :param loop: the iteration number
        :return:
        """
        if np.mod(loop, self.monitor.figureUpdateFrequency) == 0:

            if self.experimentalData.operationMode == 'FPM':
                object_estimate = np.squeeze(asNumpyArray(
                    fft2c(self.optimizable.object)[..., self.optimizable.objectROI[0], self.optimizable.objectROI[1]]))
                probe_estimate = np.squeeze(asNumpyArray(
                    self.optimizable.probe[..., self.optimizable.probeROI[0], self.optimizable.probeROI[1]]))
            else:
                object_estimate = np.squeeze(asNumpyArray(
                    self.optimizable.object[..., self.optimizable.objectROI[0], self.optimizable.objectROI[1]]))
                probe_estimate = np.squeeze(asNumpyArray(
                    self.optimizable.probe[..., self.optimizable.probeROI[0], self.optimizable.probeROI[1]]))

            self.monitor.updateDefaultMonitor(object_estimate=object_estimate, probe_estimate=probe_estimate)

            if self.monitor.verboseLevel =='high':
                if self.fftshiftSwitch:
                    Iestimated = np.fft.fftshift(asNumpyArray(self.optimizable.Iestimated))
                    Imeasured = np.fft.fftshift(asNumpyArray(self.optimizable.Imeasured))
                else:
                    Iestimated = asNumpyArray(self.optimizable.Iestimated)
                    Imeasured = asNumpyArray(self.optimizable.Imeasured)

                self.monitor.updateDiffractionDataMonitor(Iestimated=Iestimated, Imeasured=Imeasured)

<<<<<<< HEAD
                self.getOverlap(0, 1)

                self.pbar.write('')
                self.pbar.write('iteration: %i' % loop)
                self.pbar.write('error: %.1f' % self.optimizable.error[loop])
                self.pbar.write('estimated linear overlap: %.1f %%' % (100*self.optimizable.linearOverlap))
                self.pbar.write('estimated area overlap: %.1f %%' % (100*self.optimizable.areaOverlap))
                # self.pbar.write('coherence structure:')
=======
            if self.positionCorrectionSwitch:
                # show reconstruction
                if (len(self.optimizable.error) > self.startAtIteration): #& (np.mod(loop,
                                                                                   #self.monitor.figureUpdateFrequency) == 0):
                    figure, ax = plt.subplots(1, 1, num=102, squeeze=True, clear=True, figsize=(5, 5))
                    ax.set_title('Estimated scan grid positions')
                    ax.set_xlabel('(um)')
                    ax.set_ylabel('(um)')
                    # ax.set_xscale('symlog')
                    plt.plot(self.experimentalData.positions0[:, 1] * self.experimentalData.dxo * 1e6,
                             self.experimentalData.positions0[:, 0] * self.experimentalData.dxo * 1e6, 'bo')
                    plt.plot(self.experimentalData.positions[:, 1] * self.experimentalData.dxo * 1e6,
                             self.experimentalData.positions[:, 0] * self.experimentalData.dxo * 1e6, 'yo')
                    # plt.xlabel('(um))')
                    # plt.ylabel('(um))')
                    # plt.show()
                    plt.tight_layout()
                    plt.show(block=False)

                    figure2, ax2 = plt.subplots(1, 1, num=103, squeeze=True, clear=True, figsize=(5, 5))
                    ax2.set_title('Displacement')
                    ax2.set_xlabel('(um)')
                    ax2.set_ylabel('(um)')
                    plt.plot(self.D[:, 1] * self.experimentalData.dxo * 1e6,
                             self.D[:, 0] * self.experimentalData.dxo * 1e6, 'o')
                    # ax.set_xscale('symlog')
                    plt.tight_layout()
                    plt.show(block=False)

                    # elif np.mod(loop, self.monitor.figureUpdateFrequency) == 0:
                    figure.canvas.draw()
                    figure.canvas.flush_events()
                    figure2.canvas.draw()
                    figure2.canvas.flush_events()
                    # self.showReconstruction(loop)
            # print('iteration:%i' %len(self.optimizable.error))
            # print('runtime:')
            # print('error:')
        # TODO: print info
>>>>>>> 10fd87ab

    def positionCorrection(self, objectPatch, positionIndex, sy, sx):
        """
        Modified from pcPIE. Position correction is done by using positionCorrection and positionCorrectionUpdate
        :param objectPatch:
        :param positionIndex:
        :param sy:
        :param sx:
        :return:
        """
        xp = getArrayModule(objectPatch)
        if len(self.optimizable.error) > self.startAtIteration:
            # position gradients
            # shiftedImages = xp.zeros((self.rowShifts.shape + objectPatch.shape))
            cc = xp.zeros((len(self.rowShifts), 1))
            for shifts in range(len(self.rowShifts)):
                tempShift = xp.roll(objectPatch, self.rowShifts[shifts], axis=-2)
                # shiftedImages[shifts, ...] = xp.roll(tempShift, self.colShifts[shifts], axis=-1)
                shiftedImages = xp.roll(tempShift, self.colShifts[shifts], axis=-1)
                cc[shifts] = xp.squeeze(xp.sum(shiftedImages.conj() * self.optimizable.object[..., sy, sx],
                                               axis=(-2, -1)))
            # truncated cross - correlation
            # cc = xp.squeeze(xp.sum(shiftedImages.conj() * self.optimizable.object[..., sy, sx], axis=(-2, -1)))
            cc = abs(cc)
            betaGrad = 1000
            normFactor = xp.sum(objectPatch.conj() * objectPatch, axis=(-2, -1)).real
            grad_x = betaGrad * xp.sum((cc.T - xp.mean(cc)) / normFactor * xp.array(self.colShifts))
            grad_y = betaGrad * xp.sum((cc.T - xp.mean(cc)) / normFactor * xp.array(self.rowShifts))
            r = 3
            if abs(grad_x) > r:
                grad_x = r * grad_x / abs(grad_x)
            if abs(grad_y) > r:
                grad_y = r * grad_y / abs(grad_y)
            self.D[positionIndex, :] = self.daleth * asNumpyArray([grad_y, grad_x]) + self.beth * \
                                       self.D[positionIndex, :]

    def positionCorrectionUpdate(self):
        if len(self.optimizable.error) > self.startAtIteration:
            # update positions
            self.experimentalData.encoder = (self.experimentalData.positions - self.adaptStep * self.D -
                                             self.experimentalData.No // 2 + self.experimentalData.Np // 2) * \
                                            self.experimentalData.dxo
            # fix center of mass of positions
            self.experimentalData.encoder[:, 0] = self.experimentalData.encoder[:, 0] - \
                                                  np.mean(self.experimentalData.encoder[:, 0]) + self.meanEncoder00
            self.experimentalData.encoder[:, 1] = self.experimentalData.encoder[:, 1] - \
                                                  np.mean(self.experimentalData.encoder[:, 1]) + self.meanEncoder01

            # self.experimentalData.positions[:,0] = self.experimentalData.positions[:,0] - \
            #         np.round(np.mean(self.experimentalData.positions[:,0]) -
            #                   np.mean(self.experimentalData.positions0[:,0]) )
            # self.experimentalData.positions[:, 1] = self.experimentalData.positions[:, 1] - \
            #                                         np.around(np.mean(self.experimentalData.positions[:, 1]) -
            #                                                   np.mean(self.experimentalData.positions0[:, 1]))



    def applyConstraints(self, loop):
        """
        Apply constraints.
        :param loop: loop number
        :return:
        """

        # enforce empty beam constraint
        if self.modulusEnforcedProbeSwitch:
            self.modulusEnforcedProbe()

        if self.orthogonalizationSwitch:
            if np.mod(loop, self.orthogonalizationFrequency) == 0:
                self.orthogonalization()

        # probe normalization to measured PSD todo: check for multiwave and multi object states
        if self.probePowerCorrectionSwitch:
            self.optimizable.probe = self.optimizable.probe / np.sqrt(
                np.sum(self.optimizable.probe * self.optimizable.probe.conj())) * self.probePowerCorrection

        if self.comStabilizationSwitch:
            self.comStabilization()

        if self.PSDestimationSwitch:
            raise NotImplementedError()

        if self.probeBoundary:
            self.optimizable.probe *= self.probeWindow
                                     
        if self.absorbingProbeBoundary:
            self.optimizable.probe = (1 - self.absorbingProbeBoundaryAleph)*self.optimizable.probe+\
                                     self.absorbingProbeBoundaryAleph*self.optimizable.probe*self.probeWindow

        # Todo: objectSmoothenessSwitch,probeSmoothenessSwitch,
        if self.probeSmoothenessSwitch:
            raise NotImplementedError()

        if self.objectSmoothenessSwitch:
            raise NotImplementedError()


        if self.absObjectSwitch:
            self.optimizable.object = (1-self.absObjectBeta)*self.optimizable.object+\
                                      self.absObjectBeta*abs(self.optimizable.object)

        if self.absProbeSwitch:
            self.optimizable.probe = (1-self.absProbeBeta)*self.optimizable.probe+\
                                      self.absProbeBeta*abs(self.optimizable.probe)

        # this is intended to slowly push non-measured object region to abs value lower than
        # the max abs inside object ROI allowing for good contrast when monitoring object
        if self.objectContrastSwitch:
            self.optimizable.object = 0.995*self.optimizable.object+0.005*\
                                      np.mean(abs(self.optimizable.object[..., self.optimizable.objectROI[0],
                                                                          self.optimizable.objectROI[1]]))
        if self.couplingSwitch and self.optimizable.nlambda > 1:
            self.optimizable.probe[0] = (1 - self.couplingAlephProbe) * self.optimizable.probe[0] + \
                                        self.couplingAlephProbe * self.optimizable.probe[1]
            for lambdaLoop in np.arange(1, self.optimizable.nlambda - 1):
                self.optimizable.probe[lambdaLoop] = (1 - self.couplingAlephProbe) * self.optimizable.probe[lambdaLoop] + \
                                                     self.couplingAlephProbe * (self.optimizable.probe[lambdaLoop + 1] +
                                                                           self.optimizable.probe[
                                                                               lambdaLoop - 1]) / 2

            self.optimizable.probe[-1] = (1 - self.couplingAlephProbe) * self.optimizable.probe[-1] + \
                                         self.couplingAlephProbe * self.optimizable.probe[-2]
            self.optimizable.object[0] = (1 - self.couplingAlephObj) * self.optimizable.object[0] + \
                                        self.couplingAlephObj * self.optimizable.object[1]
            for lambdaLoop in np.arange(1, self.optimizable.nlambda - 1):
                self.optimizable.object[lambdaLoop] = (1 - self.couplingAlephObj) * self.optimizable.object[lambdaLoop] + \
                                                     self.couplingAlephObj * (self.optimizable.object[lambdaLoop + 1] +
                                                                           self.optimizable.object[
                                                                               lambdaLoop - 1]) / 2

            self.optimizable.object[-1] = (1 - self.couplingAlephObj) * self.optimizable.object[-1] + \
                                         self.couplingAlephObj * self.optimizable.object[-2]

        if self.binaryWFSSwitch:
            self.optimizable.probe = (1 - self.binaryWFSAleph) * self.optimizable.probe + \
                                     self.binaryWFSAleph * abs(self.optimizable.probe)

        if self.positionCorrectionSwitch:
            self.positionCorrectionUpdate()

    def orthogonalization(self):
        """
        Perform orthogonalization
        :return:
        """
        xp = getArrayModule(self.optimizable.probeBuffer)
        if self.optimizable.npsm > 1:
            # orthogonalize the probe for each wavelength and each slice
            for id_l in range(self.optimizable.nlambda):
                for id_s in range(self.optimizable.nslice):
                    self.optimizable.probe[id_l, 0, :, id_s, :, :], self.normalizedEigenvaluesProbe, self.MSPVprobe = \
                        orthogonalizeModes(self.optimizable.probe[id_l, 0, :, id_s, :, :])
                    self.optimizable.purity = np.sqrt(np.sum(self.normalizedEigenvaluesProbe ** 2))


                    # orthogonolize momentum operator
                    if self.momentumAcceleration:
                        # orthogonalize probe Buffer
                        p = self.optimizable.probeBuffer[id_l, 0, :, id_s, :, :].reshape(
                            (self.optimizable.npsm, self.experimentalData.Np ** 2))
                        self.optimizable.probeBuffer[id_l, 0, :, id_s, :, :] = (xp.array(self.MSPVprobe) @ p).reshape(
                            (self.optimizable.npsm, self.experimentalData.Np, self.experimentalData.Np))
                        # orthogonalize probe momentum
                        p = self.optimizable.probeMomentum[id_l, 0, :, id_s, :, :].reshape(
                            (self.optimizable.npsm, self.experimentalData.Np ** 2))
                        self.optimizable.probeMomentum[id_l, 0, :, id_s, :, :] = (xp.array(self.MSPVprobe) @ p).reshape(
                            (self.optimizable.npsm, self.experimentalData.Np, self.experimentalData.Np))

                        if self.comStabilizationSwitch:
                            self.comStabilization()

            # todo check the difference
            # try:
            #     self.optimizable.probeMomentum[id_l, 0, :, id_s, :, :], none, none = \
            #         orthogonalizeModes(self.optimizable.probeMomentum[id_l, 0, :, id_s, :, :])
            #     # replace the orthogonolized buffer
            #     self.optimizable.probeBuffer = self.optimizable.probe.copy()
            # except:
            #     pass

        elif self.optimizable.nosm > 1:
            # orthogonalize the object for each wavelength and each slice
            for id_l in range(self.optimizable.nlambda):
                for id_s in range(self.optimizable.nslice):
                    self.optimizable.object[id_l, :, 0, id_s, :, :], self.normalizedEigenvaluesObject, self.MSPVobject = \
                        orthogonalizeModes(self.optimizable.object[id_l, :, 0, id_s, :, :])

                    # orthogonolize momentum operator
                    if self.momentumAcceleration:
                        # orthogonalize object Buffer
                        p = self.optimizable.objectBuffer[id_l, :, 0, id_s, :, :].reshape(
                            (self.optimizable.nosm, self.experimentalData.No ** 2))
                        self.optimizable.objectBuffer[id_l, :, 0, id_s, :, :] = (xp.array(self.MSPVobject) @ p).reshape(
                            (self.optimizable.nosm, self.experimentalData.No, self.experimentalData.No))
                        # orthogonalize object momentum
                        p = self.optimizable.objectMomentum[id_l, :, 0, id_s, :, :].reshape(
                            (self.optimizable.nosm, self.experimentalData.No ** 2))
                        self.optimizable.objectMomentum[id_l, :, 0, id_s, :, :] = (xp.array(self.MSPVobject) @ p).reshape(
                            (self.optimizable.nosm, self.experimentalData.No, self.experimentalData.No))

            # try:
            #     self.optimizable.objectMomentum[id_l, :, 0, id_s, :, :], none, none = \
            #         orthogonalizeModes(self.optimizable.objectMomentum[id_l, :, 0, id_s, :, :])
            #     # replace the orthogonolized buffer as well
            #     self.optimizable.objectBuffer = self.optimizable.object.copy()
            # except:
            #     pass
        else:
            pass

    def comStabilization(self):
        """
        Perform center of mass stabilization (center the probe)
        :return:
        """
        xp = getArrayModule(self.optimizable.probe)
        # calculate center of mass of the probe
        P2 = xp.sum(abs(self.optimizable.probe[:,:,:,-1,...])**2, axis=(0,1,2))
        demon = xp.sum(P2)*self.experimentalData.dxp
        xc = xp.int(xp.around(xp.sum(xp.array(self.experimentalData.Xp, xp.float32) * P2) / demon))
        yc = xp.int(xp.around(xp.sum(xp.array(self.experimentalData.Yp, xp.float32) * P2) / demon))
        # shift only if necessary
        if xc**2+yc**2>1:
            # shift probe
            for k in xp.arange(self.optimizable.npsm): # todo check for multislice
                self.optimizable.probe[:,:,k,-1,...] = \
                    xp.roll(self.optimizable.probe[:,:,k,-1,...], (-yc, -xc), axis=(-2, -1))
                # for mPIE
                if self.momentumAcceleration:
                    self.optimizable.probeMomentum[:,:,k,-1,...] = \
                        xp.roll(self.optimizable.probeMomentum[:,:,k,-1,...], (-yc, -xc), axis=(-2, -1))
                    self.optimizable.probeBuffer[:,:,k,-1,...] = \
                        xp.roll(self.optimizable.probeBuffer[:,:,k,-1,...], (-yc, -xc), axis=(-2, -1))


            # shift object
            for k in xp.arange(self.optimizable.nosm): # todo check for multislice
                self.optimizable.object[:,k,:,-1,...] = \
                    xp.roll(self.optimizable.object[:,k,:,-1,...], (-yc, -xc), axis=(-2, -1))
                # for mPIE
                if self.momentumAcceleration:
                    self.optimizable.objectMomentum[:, k, :, -1, ...] = \
                        xp.roll(self.optimizable.objectMomentum[:, k, :, -1, ...], (-yc, -xc), axis=(-2, -1))
                    self.optimizable.objectBuffer[:, k, :, -1, ...] = \
                        xp.roll(self.optimizable.objectBuffer[:, k, :, -1, ...], (-yc, -xc), axis=(-2, -1))

            # if self.optimizable.nlambda > 1:
            #     for k in xp.arange(self.optimizable.nlambda): # todo check for multislice
            #         P2 = xp.sum(abs(self.optimizable.probe[k, :, :, -1, ...]) ** 2, axis=(1, 2))
            #         demon = xp.sum(P2) * self.experimentalData.dxp
            #         xc = xp.int(xp.around(xp.sum(xp.array(self.experimentalData.Xp, xp.float32) * P2) / demon))
            #         yc = xp.int(xp.around(xp.sum(xp.array(self.experimentalData.Yp, xp.float32) * P2) / demon))
            #         self.optimizable.probe[k,:,:,-1,...] = \
            #             xp.roll(self.optimizable.probe[k,:,:,-1,...], (-yc, -xc), axis=(-2, -1))
            #         self.optimizable.object[k, :, :, -1, ...] = \
            #             xp.roll(self.optimizable.object[k, :, :, -1, ...], (-yc, -xc), axis=(-2, -1))
                # todo implement for mPIE

    def modulusEnforcedProbe(self):
        # propagate probe to detector
        self.optimizable.esw = self.optimizable.probe
        self.object2detector()

        if self.FourierMaskSwitch:
            self.optimizable.ESW = self.optimizable.ESW*xp.sqrt(
                self.emptyBeam/1e-10+xp.sum(xp.abs(self.optimizable.ESW)**2, axis=(0, 1, 2, 3)))*self.W\
                                   +self.optimizable.ESW*(1-self.W)
        else:
            self.optimizable.ESW = self.optimizable.ESW * np.sqrt(
                self.emptyBeam / (1e-10 + xp.sum(abs(self.optimizable.ESW) ** 2, axis=(0, 1, 2, 3))))

        self.detector2object()
        self.optimizable.probe = self.optimizable.esw


    def saveResults(self, fileName = 'recent',type = 'all'):
        if type == 'all':
            hf = h5py.File(fileName + '_Reconstruction.hdf5', 'w')
            hf.create_dataset('probe', data=asNumpyArray(self.optimizable.probe), dtype='complex64')
            hf.create_dataset('object', data=asNumpyArray(self.optimizable.object), dtype='complex64')
            hf.create_dataset('error', data=asNumpyArray(self.optimizable.error), dtype='f')
        elif type == 'probe':
            hf = h5py.File(fileName + '_probe.hdf5', 'w')
            hf.create_dataset('probe', data=asNumpyArray(self.optimizable.probe), dtype='complex64')
        elif type == 'object':
            hf = h5py.File(fileName + '_object.hdf5', 'w')
            hf.create_dataset('object', data=asNumpyArray(self.optimizable.object), dtype='complex64')

        hf.close()
        print('The reconstruction results (%s) have been saved' %type)<|MERGE_RESOLUTION|>--- conflicted
+++ resolved
@@ -161,11 +161,11 @@
         if not self.saveMemory or self.absorbingProbeBoundary:
             self.probeWindow = np.exp(-((self.experimentalData.Xp**2+self.experimentalData.Yp**2)/
                                         (2*(3/4*self.experimentalData.Np*self.experimentalData.dxp/2.355)**2))**10)
-        
+
         if self.probeBoundary:
             self.probeWindow = circ(self.experimentalData.Xp, self.experimentalData.Yp,
                                     self.experimentalData.entrancePupilDiameter +  self.experimentalData.entrancePupilDiameter*0.2)
-            
+
     def _setObjectProbeROI(self):
         """
         Set object/probe ROI for monitoring
@@ -369,11 +369,12 @@
         # order by illumiantion angles. Use smallest angles first
         # (i.e. start with brightfield data first, then add the low SNR
         # darkfield)
+        # todo check this with Antonios
         elif self.positionOrder == 'NA':
-            mean_x = np.mean(self.experimentalData.positions[:,0])
-            mean_y = np.mean(self.experimentalData.positions[:,1])
-            NA_sum = np.sqrt((self.experimentalData.positions[:,0]+mean_x)**2 + (self.experimentalData.positions[:,1]+mean_y)**2)
-            self.positionIndices = np.argsort(NA_sum)
+            rows = self.experimentalData.positions[:, 0] - np.mean(self.experimentalData.positions[:, 0])
+            cols = self.experimentalData.positions[:, 1] - np.mean(self.experimentalData.positions[:, 1])
+            dist = np.sqrt(rows**2 + cols**2)
+            self.positionIndices = np.argsort(dist)
         else:
             raise ValueError('position order not properly set')
 
@@ -674,7 +675,6 @@
 
                 self.monitor.updateDiffractionDataMonitor(Iestimated=Iestimated, Imeasured=Imeasured)
 
-<<<<<<< HEAD
                 self.getOverlap(0, 1)
 
                 self.pbar.write('')
@@ -683,7 +683,7 @@
                 self.pbar.write('estimated linear overlap: %.1f %%' % (100*self.optimizable.linearOverlap))
                 self.pbar.write('estimated area overlap: %.1f %%' % (100*self.optimizable.areaOverlap))
                 # self.pbar.write('coherence structure:')
-=======
+
             if self.positionCorrectionSwitch:
                 # show reconstruction
                 if (len(self.optimizable.error) > self.startAtIteration): #& (np.mod(loop,
@@ -723,7 +723,6 @@
             # print('runtime:')
             # print('error:')
         # TODO: print info
->>>>>>> 10fd87ab
 
     def positionCorrection(self, objectPatch, positionIndex, sy, sx):
         """
@@ -787,7 +786,6 @@
         :param loop: loop number
         :return:
         """
-
         # enforce empty beam constraint
         if self.modulusEnforcedProbeSwitch:
             self.modulusEnforcedProbe()
@@ -809,8 +807,11 @@
 
         if self.probeBoundary:
             self.optimizable.probe *= self.probeWindow
-                                     
+
         if self.absorbingProbeBoundary:
+            if self.experimentalData.operationMode =='FPM':
+                self.absorbingProbeBoundaryAleph = 100e-2
+
             self.optimizable.probe = (1 - self.absorbingProbeBoundaryAleph)*self.optimizable.probe+\
                                      self.absorbingProbeBoundaryAleph*self.optimizable.probe*self.probeWindow
 
@@ -837,27 +838,16 @@
                                       np.mean(abs(self.optimizable.object[..., self.optimizable.objectROI[0],
                                                                           self.optimizable.objectROI[1]]))
         if self.couplingSwitch and self.optimizable.nlambda > 1:
-            self.optimizable.probe[0] = (1 - self.couplingAlephProbe) * self.optimizable.probe[0] + \
-                                        self.couplingAlephProbe * self.optimizable.probe[1]
+            self.optimizable.probe[0] = (1 - self.couplingAleph) * self.optimizable.probe[0] + \
+                                        self.couplingAleph * self.optimizable.probe[1]
             for lambdaLoop in np.arange(1, self.optimizable.nlambda - 1):
-                self.optimizable.probe[lambdaLoop] = (1 - self.couplingAlephProbe) * self.optimizable.probe[lambdaLoop] + \
-                                                     self.couplingAlephProbe * (self.optimizable.probe[lambdaLoop + 1] +
+                self.optimizable.probe[lambdaLoop] = (1 - self.couplingAleph) * self.optimizable.probe[lambdaLoop] + \
+                                                     self.couplingAleph * (self.optimizable.probe[lambdaLoop + 1] +
                                                                            self.optimizable.probe[
                                                                                lambdaLoop - 1]) / 2
 
-            self.optimizable.probe[-1] = (1 - self.couplingAlephProbe) * self.optimizable.probe[-1] + \
-                                         self.couplingAlephProbe * self.optimizable.probe[-2]
-            self.optimizable.object[0] = (1 - self.couplingAlephObj) * self.optimizable.object[0] + \
-                                        self.couplingAlephObj * self.optimizable.object[1]
-            for lambdaLoop in np.arange(1, self.optimizable.nlambda - 1):
-                self.optimizable.object[lambdaLoop] = (1 - self.couplingAlephObj) * self.optimizable.object[lambdaLoop] + \
-                                                     self.couplingAlephObj * (self.optimizable.object[lambdaLoop + 1] +
-                                                                           self.optimizable.object[
-                                                                               lambdaLoop - 1]) / 2
-
-            self.optimizable.object[-1] = (1 - self.couplingAlephObj) * self.optimizable.object[-1] + \
-                                         self.couplingAlephObj * self.optimizable.object[-2]
-
+            self.optimizable.probe[-1] = (1 - self.couplingAleph) * self.optimizable.probe[-1] + \
+                                         self.couplingAleph * self.optimizable.probe[-2]
         if self.binaryWFSSwitch:
             self.optimizable.probe = (1 - self.binaryWFSAleph) * self.optimizable.probe + \
                                      self.binaryWFSAleph * abs(self.optimizable.probe)
@@ -878,7 +868,6 @@
                     self.optimizable.probe[id_l, 0, :, id_s, :, :], self.normalizedEigenvaluesProbe, self.MSPVprobe = \
                         orthogonalizeModes(self.optimizable.probe[id_l, 0, :, id_s, :, :])
                     self.optimizable.purity = np.sqrt(np.sum(self.normalizedEigenvaluesProbe ** 2))
-
 
                     # orthogonolize momentum operator
                     if self.momentumAcceleration:
@@ -893,8 +882,8 @@
                         self.optimizable.probeMomentum[id_l, 0, :, id_s, :, :] = (xp.array(self.MSPVprobe) @ p).reshape(
                             (self.optimizable.npsm, self.experimentalData.Np, self.experimentalData.Np))
 
-                        if self.comStabilizationSwitch:
-                            self.comStabilization()
+                        # if self.comStabilizationSwitch:
+                        #     self.comStabilization()
 
             # todo check the difference
             # try:
