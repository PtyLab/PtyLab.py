import numpy as np
from matplotlib import pyplot as plt
try:
    import cupy as cp
except ImportError:
    print('Cupy not available, will not be able to run GPU based computation')
    # Still define the name, we'll take care of it later but in this way it's still possible
    # to see that gPIE exists for example.
    cp = None

# fracPy imports
from fracPy.Optimizable.Optimizable import Optimizable
from fracPy.engines.BaseReconstructor import BaseReconstructor
from fracPy.ExperimentalData.ExperimentalData import ExperimentalData
from fracPy.utils.gpuUtils import getArrayModule, asNumpyArray
from fracPy.monitors.Monitor import Monitor
from fracPy.utils.utils import fft2c, ifft2c
import logging


class mPIE(BaseReconstructor):

    def __init__(self, optimizable: Optimizable, experimentalData: ExperimentalData, monitor: Monitor):
        # This contains reconstruction parameters that are specific to the reconstruction
        # but not necessarily to ePIE reconstruction
        super().__init__(optimizable, experimentalData,monitor)
        self.logger = logging.getLogger('mPIE')
        self.logger.info('Sucesfully created mPIE mPIE_engine')
        self.logger.info('Wavelength attribute: %s', self.optimizable.wavelength)
        # initialize mPIE params
        self.initializeReconstructionParams()
        # initialize momentum
        self.optimizable.initializeObjectMomentum()
        self.optimizable.initializeProbeMomentum()
        # set object and probe buffers
        self.optimizable.objectBuffer = self.optimizable.object.copy()
        self.optimizable.probeBuffer = self.optimizable.probe.copy()
        
    def initializeReconstructionParams(self):
        """
        Set parameters that are specific to the mPIE settings.
        :return:
        """
        # self.eswUpdate = self.optimizable.esw.copy()
        self.betaProbe = 0.25
        self.betaObject = 0.25
        self.alphaProbe = 0.1     # probe regularization
        self.alphaObject = 0.1    # object regularization
        self.betaM = 0.3          # feedback
        self.stepM = 0.7          # friction
        self.probeWindow = np.abs(self.optimizable.probe)
        
    def _prepare_doReconstruction(self):
        """
        This function is called just before the reconstructions start.

        Can be used to (for instance) transfer data to the GPU at the last moment.
        :return:
        """
        pass

    def doReconstruction(self):
        self._initializeParams()
        self._prepare_doReconstruction()
        # actual reconstruction ePIE_engine
        import tqdm
        for loop in tqdm.tqdm(range(self.numIterations)):
            # set position order
            self.setPositionOrder()

            for positionLoop, positionIndex in enumerate(self.positionIndices):
                # get object patch
                row, col = self.experimentalData.positions[positionIndex]
                sy = slice(row, row + self.experimentalData.Np)
                sx = slice(col, col + self.experimentalData.Np)
                # note that object patch has size of probe array
                objectPatch = self.optimizable.object[..., sy, sx].copy()
                
                # make exit surface wave
                self.optimizable.esw = objectPatch * self.optimizable.probe
                
                # propagate to camera, intensityProjection, propagate back to object
                self.intensityProjection(positionIndex)

                # difference term
                DELTA = self.optimizable.eswUpdate - self.optimizable.esw

                # object update
                self.optimizable.object[..., sy, sx] = self.objectPatchUpdate(objectPatch, DELTA)

                # probe update
                self.optimizable.probe = self.probeUpdate(objectPatch, DELTA)

                # momentum updates todo: make this every T iteration?
                # Todo @lars explain this
                if np.random.rand(1) > 0.95:
                    self.objectMomentumUpdate()
                    self.probeMomentumUpdate()

            # get error metric
            self.getErrorMetrics()

            # apply Constraints
            self.applyConstraints(loop)

            # show reconstruction
            self.showReconstruction(loop)

            #todo clearMemory implementation

    def objectMomentumUpdate(self):
        """
        momentum update object, save updated objectMomentum and objectBuffer.
        :return:
        """
        gradient = self.optimizable.objectBuffer - self.optimizable.object
        self.optimizable.objectMomentum = gradient + self.stepM * self.optimizable.objectMomentum
        self.optimizable.object = self.optimizable.object - self.betaM * self.optimizable.objectMomentum
        self.optimizable.objectBuffer = self.optimizable.object.copy()


    def probeMomentumUpdate(self):
        """
        momentum update probe, save updated probeMomentum and probeBuffer.
        :return:
        """
        gradient = self.optimizable.probeBuffer - self.optimizable.probe
        self.optimizable.probeMomentum = gradient + self.stepM * self.optimizable.probeMomentum
        self.optimizable.probe = self.optimizable.probe - self.betaM * self.optimizable.probeMomentum
        self.optimizable.probeBuffer = self.optimizable.probe.copy()


    def objectPatchUpdate(self, objectPatch: np.ndarray, DELTA: np.ndarray):
        """
        Todo add docstring
        :param objectPatch:
        :param DELTA:
        :return:
        """
        # find out which array module to use, numpy or cupy (or other...)
        xp = getArrayModule(objectPatch)
        absP2 = xp.abs(self.optimizable.probe)**2
        Pmax = xp.max(xp.sum(absP2, axis=(0, 1, 2, 3)), axis=(-1, -2))
        if self.experimentalData.operationMode =='FPM':
            frac = abs(self.optimizable.probe)/Pmax*\
                   self.optimizable.probe.conj()/(self.alphaObject*Pmax+(1-self.alphaObject)*absP2)
        else:
            frac = self.optimizable.probe.conj()/(self.alphaObject*Pmax+(1-self.alphaObject)*absP2)
        return objectPatch + self.betaObject * xp.sum(frac * DELTA, axis=2, keepdims=True)

       
    def probeUpdate(self, objectPatch: np.ndarray, DELTA: np.ndarray):
        """
        Todo add docstring
        :param objectPatch:
        :param DELTA:
        :return:
        """
        # find out which array module to use, numpy or cupy (or other...)
        xp = getArrayModule(objectPatch)
        absO2 = xp.abs(objectPatch) ** 2
        Omax = xp.max(xp.sum(absO2, axis=(0, 1, 2, 3)), axis=(-1, -2))
        frac = objectPatch.conj() / (self.alphaProbe * Omax + (1-self.alphaProbe) * absO2)
        r = self.optimizable.probe + self.betaProbe * xp.sum(frac * DELTA, axis=1, keepdims=True)
        return r


class mPIE_GPU(mPIE):
    """
    GPU-based implementation of mPIE
    """

    def __init__(self, *args, **kwargs):
        super().__init__(*args, **kwargs)
        if cp is None:
            raise ImportError('Could not import cupy')
        self.logger = logging.getLogger('mPIE_GPU')
        self.logger.info('Hello from mPIE_GPU')

    def _prepare_doReconstruction(self):
        self.logger.info('Ready to start transferring stuff to the GPU')
        self._move_data_to_gpu()

    def _move_data_to_gpu(self):
        """
        Move the data to the GPU
        :return:
        """
        # optimizable parameters
        self.optimizable.probe = cp.array(self.optimizable.probe, cp.complex64)
        self.optimizable.object = cp.array(self.optimizable.object, cp.complex64)
        self.optimizable.probeBuffer = cp.array(self.optimizable.probeBuffer, cp.complex64)
        self.optimizable.objectBuffer = cp.array(self.optimizable.objectBuffer, cp.complex64)
        self.optimizable.probeMomentum = cp.array(self.optimizable.probeMomentum, cp.complex64)
        self.optimizable.objectMomentum = cp.array(self.optimizable.objectMomentum, cp.complex64)

        # non-optimizable parameters
        self.experimentalData.ptychogram = cp.array(self.experimentalData.ptychogram, cp.float32)
        # self.experimentalData.probe = cp.array(self.experimentalData.probe, cp.complex64)
        #self.optimizable.Imeasured = cp.array(self.optimizable.Imeasured)

        # ePIE parameters
        self.logger.info('Detector error shape: %s', self.detectorError.shape)
        self.detectorError = cp.array(self.detectorError)

        # proapgators to GPU
        if self.propagator == 'Fresnel':
            self.optimizable.quadraticPhase = cp.array(self.optimizable.quadraticPhase)
        elif self.propagator == 'ASP' or self.propagator == 'polychromeASP':
            self.optimizable.transferFunction = cp.array(self.optimizable.transferFunction)
        elif self.propagator =='scaledASP' or self.propagator == 'scaledPolychromeASP':
            self.optimizable.Q1 = cp.array(self.optimizable.Q1)
            self.optimizable.Q2 = cp.array(self.optimizable.Q2)
<<<<<<< HEAD
        elif self.propagator =='twoStepPolychrome':
            self.optimizable.quadraticPhase = cp.array(self.optimizable.quadraticPhase)
            self.optimizable.transferFunction = cp.array(self.optimizable.transferFunction)

=======

        # other parameters
        if self.backgroundModeSwitch:
            self.background = cp.array(self.background)
        if self.absorbingProbeBoundary:
            self.probeWindow = cp.array(self.probeWindow)
>>>>>>> 860e5814
<|MERGE_RESOLUTION|>--- conflicted
+++ resolved
@@ -211,16 +211,9 @@
         elif self.propagator =='scaledASP' or self.propagator == 'scaledPolychromeASP':
             self.optimizable.Q1 = cp.array(self.optimizable.Q1)
             self.optimizable.Q2 = cp.array(self.optimizable.Q2)
-<<<<<<< HEAD
-        elif self.propagator =='twoStepPolychrome':
-            self.optimizable.quadraticPhase = cp.array(self.optimizable.quadraticPhase)
-            self.optimizable.transferFunction = cp.array(self.optimizable.transferFunction)
-
-=======
 
         # other parameters
         if self.backgroundModeSwitch:
             self.background = cp.array(self.background)
         if self.absorbingProbeBoundary:
             self.probeWindow = cp.array(self.probeWindow)
->>>>>>> 860e5814
